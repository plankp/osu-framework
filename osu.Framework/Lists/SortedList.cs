--- conflicted
+++ resolved
@@ -1,88 +1,87 @@
-﻿//Copyright (c) 2007-2016 ppy Pty Ltd <contact@ppy.sh>.
-//Licensed under the MIT Licence - https://raw.githubusercontent.com/ppy/osu-framework/master/LICENCE
-
-using System;
-using System.Collections;
-using System.Collections.Generic;
-using System.Diagnostics;
-using System.Linq;
-using System.Text;
-
-namespace osu.Framework.Lists
-{
-    public class SortedList<T> : ReadOnlyList<T>, IEnumerable<T>
-    {
-        public IComparer<T> Comparer { get; private set; }
-
-        public SortedList(IComparer<T> comparer)
-        {
-            Comparer = comparer;
-        }
-        
-        public bool IsFixedSize => ((IList)InternalList).IsFixedSize;
-        public bool IsReadOnly => ((IList)InternalList).IsReadOnly;
-        public bool IsSynchronized => ((IList)InternalList).IsSynchronized;
-        public object SyncRoot => ((IList)InternalList).SyncRoot;
-
-        public virtual int Add(T value)
-        {
-            Debug.Assert(value != null);
-            Debug.Assert(value is T);
-
-            int index = getAdditionIndex((T)value);
-            InternalList.Insert(index, (T)value);
-
-            return index;
-        }
-
-        /// <summary>
-        /// Gets the first index of the element larger than value.
-        /// </summary>
-        /// <param name="value">The value to search for.</param>
-        /// <returns>The index of the first element larger than value.</returns>
-        private int getAdditionIndex(T value)
-        {
-            int index = BinarySearch(value, Comparer);
-            if (index < 0)
-                index = ~index;
-
-            // Binary search is not guaranteed to give the last index 
-            // when duplicates are involved, so let's move towards it
-            for (; index < Count; index++)
-            {
-                if (Comparer.Compare(this[index], value) != 0)
-                    break;
-            }
-
-            return index;
-        }
-
-        public virtual void Clear()
-        {
-            InternalList.Clear();
-        }
-
-        public virtual bool Remove(T item)
-        {
-            return InternalList.Remove(item);
-        }
-
-        public virtual void RemoveAt(int index)
-        {
-            InternalList.RemoveAt(index);
-        }
-
-<<<<<<< HEAD
-        internal void RemoveAll(Predicate<T> match)
-        {
-            InternalList.RemoveAll(match);
-=======
-        public virtual void Sort()
-        {
-            // Default sort is not stable, but we want the
-            // order of elements with the same depth to be preserved
-            InternalList = InternalList.OrderBy(x => x, Comparer).ToList();
->>>>>>> 67306495
-        }
-    }
-}
+﻿//Copyright (c) 2007-2016 ppy Pty Ltd <contact@ppy.sh>.
+//Licensed under the MIT Licence - https://raw.githubusercontent.com/ppy/osu-framework/master/LICENCE
+
+using System;
+using System.Collections;
+using System.Collections.Generic;
+using System.Diagnostics;
+using System.Linq;
+using System.Text;
+
+namespace osu.Framework.Lists
+{
+    public class SortedList<T> : ReadOnlyList<T>, IEnumerable<T>
+    {
+        public IComparer<T> Comparer { get; private set; }
+
+        public SortedList(IComparer<T> comparer)
+        {
+            Comparer = comparer;
+        }
+        
+        public bool IsFixedSize => ((IList)InternalList).IsFixedSize;
+        public bool IsReadOnly => ((IList)InternalList).IsReadOnly;
+        public bool IsSynchronized => ((IList)InternalList).IsSynchronized;
+        public object SyncRoot => ((IList)InternalList).SyncRoot;
+
+        public virtual int Add(T value)
+        {
+            Debug.Assert(value != null);
+            Debug.Assert(value is T);
+
+            int index = getAdditionIndex((T)value);
+            InternalList.Insert(index, (T)value);
+
+            return index;
+        }
+
+        /// <summary>
+        /// Gets the first index of the element larger than value.
+        /// </summary>
+        /// <param name="value">The value to search for.</param>
+        /// <returns>The index of the first element larger than value.</returns>
+        private int getAdditionIndex(T value)
+        {
+            int index = BinarySearch(value, Comparer);
+            if (index < 0)
+                index = ~index;
+
+            // Binary search is not guaranteed to give the last index 
+            // when duplicates are involved, so let's move towards it
+            for (; index < Count; index++)
+            {
+                if (Comparer.Compare(this[index], value) != 0)
+                    break;
+            }
+
+            return index;
+        }
+
+        public virtual void Clear()
+        {
+            InternalList.Clear();
+        }
+
+        public virtual bool Remove(T item)
+        {
+            return InternalList.Remove(item);
+        }
+
+        public virtual void RemoveAt(int index)
+        {
+            InternalList.RemoveAt(index);
+        }
+
+        internal void RemoveAll(Predicate<T> match)
+        {
+            InternalList.RemoveAll(match);
+        }
+
+        public virtual void Sort()
+        {
+            // Default sort is not stable, but we want the
+            // order of elements with the same depth to be preserved
+            InternalList = InternalList.OrderBy(x => x, Comparer).ToList();
+        }
+    }
+}