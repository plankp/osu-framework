﻿// Copyright (c) 2007-2017 ppy Pty Ltd <contact@ppy.sh>.
// Licensed under the MIT Licence - https://raw.githubusercontent.com/ppy/osu-framework/master/LICENCE

using System;
using System.Collections.Generic;
using System.IO;
using System.Linq;
using System.Reflection;
using NUnit.Framework;
using osu.Framework.Allocation;
using osu.Framework.Configuration;
using osu.Framework.Extensions;
using osu.Framework.Graphics;
using osu.Framework.Graphics.Containers;
using osu.Framework.Graphics.Shapes;
using osu.Framework.Graphics.Sprites;
using osu.Framework.Graphics.UserInterface;
using osu.Framework.Input;
using osu.Framework.Platform;
using osu.Framework.Screens;
using osu.Framework.Testing.Drawables;
using osu.Framework.Timing;
using OpenTK;
using OpenTK.Graphics;
using OpenTK.Input;

namespace osu.Framework.Testing
{
    public class TestBrowser : Screen
    {
        public TestCase CurrentTest { get; private set; }

        private TextBox searchTextBox;
        private SearchContainer<TestCaseButton> leftFlowContainer;
        private Container testContentContainer;
        private Container compilingNotice;

        public readonly List<Type> TestTypes = new List<Type>();

        private ConfigManager<TestBrowserSetting> config;

        private DynamicClassCompiler<TestCase> backgroundCompiler;

        private bool interactive;

        private readonly List<Assembly> assemblies;

        /// <summary>
        /// Creates a new TestBrowser that displays the TestCases of every assembly that start with either "osu" or the specified namespace (if it isn't null)
        /// </summary>
        /// <param name="assemblyNamespace">Assembly prefix which is used to match assemblies whose tests should be displayed</param>
        public TestBrowser(string assemblyNamespace = null)
        {
            var loadedAssemblies = AppDomain.CurrentDomain.GetAssemblies().ToList();
            var loadedPaths = loadedAssemblies.Where(a => !a.IsDynamic).Select(a => a.Location).ToArray();

            var referencedPaths = Directory.GetFiles(AppDomain.CurrentDomain.BaseDirectory, "*Test*.dll");
            var toLoad = referencedPaths.Where(r => !loadedPaths.Contains(r, StringComparer.InvariantCultureIgnoreCase)).ToList();
            toLoad.ForEach(path => loadedAssemblies.Add(AppDomain.CurrentDomain.Load(AssemblyName.GetAssemblyName(path))));


            assemblies = AppDomain.CurrentDomain.GetAssemblies().Where(n => n.FullName.StartsWith("osu") || assemblyNamespace != null && n.FullName.StartsWith(assemblyNamespace)).ToList();

            //we want to build the lists here because we're interested in the assembly we were *created* on.
            foreach (Assembly asm in assemblies)
            {
                var tests = asm.GetLoadableTypes().Where(t => t.IsSubclassOf(typeof(TestCase)) && !t.IsAbstract).ToList();

                if (!tests.Any())
                    continue;

                foreach (Type type in tests)
                    TestTypes.Add(type);
            }

            TestTypes.Sort((a, b) => string.Compare(a.Name, b.Name, StringComparison.Ordinal));
        }

        private void updateList(Assembly asm)
        {
            leftFlowContainer.Clear();
            //Add buttons for each TestCase.
            leftFlowContainer.AddRange(TestTypes.Where(t => t.Assembly == asm).Select(t => new TestCaseButton(t) { Action = () => LoadTest(t) }));
        }

        private BindableDouble rateBindable;

        private Toolbar toolbar;

        [BackgroundDependencyLoader]
        private void load(Storage storage, GameHost host)
        {
            interactive = host.Window != null;
            config = new TestBrowserConfig(storage);

            rateBindable = new BindableDouble(1)
            {
                MinValue = 0,
                MaxValue = 2,
            };

            var rateAdjustClock = new StopwatchClock(true);
            var framedClock = new FramedClock(rateAdjustClock);

            Children = new Drawable[]
            {
                new Container
                {
                    RelativeSizeAxes = Axes.Y,
                    Size = new Vector2(200, 1),
                    Children = new Drawable[]
                    {
                        new Box
                        {
                            Colour = Color4.DimGray,
                            RelativeSizeAxes = Axes.Both
                        },
                        new FillFlowContainer
                        {
                            Direction = FillDirection.Vertical,
                            RelativeSizeAxes = Axes.Both,
                            Children = new Drawable[]
                            {
                                searchTextBox = new TextBox
                                {
                                    Height = 25,
                                    RelativeSizeAxes = Axes.X,
                                    PlaceholderText = "search here"
                                },
                                new ScrollContainer
                                {
                                    Padding = new MarginPadding { Top = 3 },
                                    RelativeSizeAxes = Axes.Both,
                                    ScrollbarOverlapsContent = false,
                                    Child = leftFlowContainer = new SearchContainer<TestCaseButton>
                                    {
                                        Padding = new MarginPadding(3),
                                        Direction = FillDirection.Vertical,
                                        Spacing = new Vector2(0, 5),
                                        AutoSizeAxes = Axes.Y,
                                        RelativeSizeAxes = Axes.X,
                                    }
                                }
                            }
                        }
                    }
                },
                new Container
                {
                    RelativeSizeAxes = Axes.Both,
                    Padding = new MarginPadding { Left = 200 },
                    Children = new Drawable[]
                    {
                        toolbar = new Toolbar
                        {
                            RelativeSizeAxes = Axes.X,
                            Height = 50,
                            Depth = -1,
                        },
                        testContentContainer = new Container
                        {
                            Clock = framedClock,
                            RelativeSizeAxes = Axes.Both,
                            Padding = new MarginPadding { Top = 50 },
                            Child = compilingNotice = new Container
                            {
                                Alpha = 0,
                                Anchor = Anchor.Centre,
                                Origin = Anchor.Centre,
                                Masking = true,
                                Depth = float.MinValue,
                                CornerRadius = 5,
                                AutoSizeAxes = Axes.Both,
                                Children = new Drawable[]
                                {
                                    new Box
                                    {
                                        RelativeSizeAxes = Axes.Both,
                                        Colour = Color4.Black,
                                    },
                                    new SpriteText
                                    {
                                        TextSize = 30,
                                        Text = @"Compiling new version..."
                                    }
                                },
                            }
                        }
                    }
                }
            };

            searchTextBox.Current.ValueChanged += newValue => leftFlowContainer.SearchTerm = newValue;

            backgroundCompiler = new DynamicClassCompiler<TestCase>
            {
                CompilationStarted = compileStarted,
                CompilationFinished = compileFinished,
            };
            try
            {
                backgroundCompiler.Start();
            }
            catch
            {
                //it's okay for this to fail for now.
            }

            foreach (Assembly asm in assemblies)
                toolbar.AssemblyDropdown.AddDropdownItem(asm.GetName().Name, asm);

            toolbar.AssemblyDropdown.Current.ValueChanged += updateList;
            toolbar.RunAllSteps.Current.ValueChanged += v => runTests(null);
            toolbar.RateAdjustSlider.Current.BindTo(rateBindable);

            rateBindable.ValueChanged += v => rateAdjustClock.Rate = v;
            rateBindable.TriggerChange();
        }

        private void compileStarted()
        {
            compilingNotice.Show();
            compilingNotice.FadeColour(Color4.White);
        }

        private void compileFinished(Type newType)
        {
            Schedule(() =>
            {
                compilingNotice.FadeOut(800, Easing.InQuint);
                compilingNotice.FadeColour(newType == null ? Color4.Red : Color4.YellowGreen, 100);

                if (newType == null) return;

                int i = TestTypes.FindIndex(t => t.Name == newType.Name);
                TestTypes[i] = newType;
                LoadTest(i);
            });
        }

        protected override void LoadComplete()
        {
            base.LoadComplete();

            if (CurrentTest == null)
                LoadTest(TestTypes.Find(t => t.Name == config.Get<string>(TestBrowserSetting.LastTest)));
        }

        protected override bool OnExiting(Screen next)
        {
            if (next == null)
                Game?.Exit();

            return base.OnExiting(next);
        }

        protected override bool OnKeyDown(InputState state, KeyDownEventArgs args)
        {
            if (!args.Repeat)
            {
                switch (args.Key)
                {
                    case Key.Escape:
                        Exit();
                        return true;
                }
            }

            return base.OnKeyDown(state, args);
        }

        public void LoadTest(int testIndex) => LoadTest(TestTypes[testIndex]);


        public void LoadTest(Type testType = null, Action onCompletion = null)
        {
            if (testType == null && TestTypes.Count > 0)
                testType = TestTypes[0];

            config.Set(TestBrowserSetting.LastTest, testType?.Name);

            var lastTest = CurrentTest;
            CurrentTest = null;

            if (testType != null)
            {
                var dropdown = toolbar.AssemblyDropdown;

                dropdown.RemoveDropdownItem(dropdown.Items.LastOrDefault(i => i.Value.FullName.Contains("DotNetCompiler")).Value);

                // if we are a dynamically compiled type (via DynamicClassCompiler) we should update the dropdown accordingly.
                if (testType.Assembly.FullName.Contains("DotNetCompiler"))
                    dropdown.AddDropdownItem($"dynamic ({testType.Name})", testType.Assembly);

                dropdown.Current.Value = testType.Assembly;

                var newTest = (TestCase)Activator.CreateInstance(testType);

                CurrentTest = newTest;

                updateButtons();

                testContentContainer.Add(new DelayedLoadWrapper(CurrentTest, 0));

                newTest.OnLoadComplete = d =>
                {
                    if (lastTest?.Parent != null)
                    {
                        testContentContainer.Remove(lastTest);
                        lastTest.Clear();
                    }

                    if (CurrentTest != newTest)
                    {
                        testContentContainer.Remove(newTest);
                        return;
                    }

                    updateButtons();

                    var methods = testType.GetMethods();

                    var setUpMethod = methods.FirstOrDefault(m => m.GetCustomAttributes(typeof(SetUpAttribute), false).Length > 0);

                    foreach (var m in methods.Where(m => m.Name != "TestConstructor" && m.GetCustomAttributes(typeof(TestAttribute), false).Length > 0))
                    {
                        var step = CurrentTest.AddStep(m.Name, () => { setUpMethod?.Invoke(CurrentTest, null); });
                        step.BackgroundColour = Color4.Teal;
                        m.Invoke(CurrentTest, null);
                    }

                    backgroundCompiler.Checkpoint(CurrentTest);

<<<<<<< HEAD
                    runTests(onCompletion);

=======
                    if (!interactive)
                        newTest.RunAllSteps(onCompletion);
                    else
                        CurrentTest.RunFirstStep();
>>>>>>> 8ab6d087
                    updateButtons();
                };
            }
        }

        private void runTests(Action onCompletion)
        {
            if (!interactive || toolbar.RunAllSteps.Current)
                CurrentTest.RunAllSteps(onCompletion);
            else
                CurrentTest.RunFirstStep();
        }

        private void updateButtons()
        {
            foreach (var b in leftFlowContainer.Children)
                b.Current = b.TestType.Name == CurrentTest?.GetType().Name;
        }

        private class Toolbar : CompositeDrawable
        {
            public BasicSliderBar<double> RateAdjustSlider;

            public BasicDropdown<Assembly> AssemblyDropdown;

            public BasicCheckbox RunAllSteps;

            [BackgroundDependencyLoader]
            private void load()
            {
                SpriteText playbackSpeedDisplay;
                InternalChildren = new Drawable[]
                {
                    new Box
                    {
                        RelativeSizeAxes = Axes.Both,
                        Colour = Color4.Black,
                    },
                    new Container
                    {
                        Padding = new MarginPadding(10),
                        RelativeSizeAxes = Axes.Both,
                        Child = new GridContainer
                        {
                            RelativeSizeAxes = Axes.Both,
                            ColumnDimensions = new[]
                            {
                                new Dimension(GridSizeMode.AutoSize),
                                new Dimension(GridSizeMode.Distributed),
                            },
                            Content = new[]
                            {
                                new Drawable[]
                                {
                                    new FillFlowContainer
                                    {
                                        Spacing = new Vector2(5),
                                        Direction = FillDirection.Horizontal,
                                        RelativeSizeAxes = Axes.Y,
                                        AutoSizeAxes = Axes.X,
                                        Children = new Drawable[]
                                        {
                                            new SpriteText
                                            {
                                                Padding = new MarginPadding(5),
                                                Text = "Current Assembly:"
                                            },
                                            AssemblyDropdown = new BasicDropdown<Assembly>
                                            {
                                                Width = 300,
                                            },
                                            RunAllSteps = new BasicCheckbox
                                            {
                                                LabelText = "Run all steps",
                                                AutoSizeAxes = Axes.Y,
                                                Width = 140,
                                                Anchor = Anchor.CentreLeft,
                                                Origin = Anchor.CentreLeft,
                                            },
                                        }
                                    },
                                    new GridContainer
                                    {
                                        RelativeSizeAxes = Axes.Both,
                                        ColumnDimensions = new[]
                                        {
                                            new Dimension(GridSizeMode.AutoSize),
                                            new Dimension(GridSizeMode.Distributed),
                                            new Dimension(GridSizeMode.AutoSize),
                                        },
                                        Content = new[]
                                        {
                                            new Drawable[]
                                            {
                                                new SpriteText
                                                {
                                                    Padding = new MarginPadding(5),
                                                    Text = "Rate:"
                                                },
                                                RateAdjustSlider = new BasicSliderBar<double>
                                                {
                                                    RelativeSizeAxes = Axes.Both,
                                                    Colour = Color4.MediumPurple,
                                                    SelectionColor = Color4.White,
                                                },
                                                playbackSpeedDisplay = new SpriteText
                                                {
                                                    Padding = new MarginPadding(5),
                                                },
                                            }
                                        }
                                    }
                                }
                            },
                        },
                    },
                };

                RateAdjustSlider.Current.ValueChanged += v => playbackSpeedDisplay.Text = v.ToString("0%");
            }
        }
    }
}
<|MERGE_RESOLUTION|>--- conflicted
+++ resolved
@@ -1,465 +1,456 @@
-﻿// Copyright (c) 2007-2017 ppy Pty Ltd <contact@ppy.sh>.
-// Licensed under the MIT Licence - https://raw.githubusercontent.com/ppy/osu-framework/master/LICENCE
-
-using System;
-using System.Collections.Generic;
-using System.IO;
-using System.Linq;
-using System.Reflection;
-using NUnit.Framework;
-using osu.Framework.Allocation;
-using osu.Framework.Configuration;
-using osu.Framework.Extensions;
-using osu.Framework.Graphics;
-using osu.Framework.Graphics.Containers;
-using osu.Framework.Graphics.Shapes;
-using osu.Framework.Graphics.Sprites;
-using osu.Framework.Graphics.UserInterface;
-using osu.Framework.Input;
-using osu.Framework.Platform;
-using osu.Framework.Screens;
-using osu.Framework.Testing.Drawables;
-using osu.Framework.Timing;
-using OpenTK;
-using OpenTK.Graphics;
-using OpenTK.Input;
-
-namespace osu.Framework.Testing
-{
-    public class TestBrowser : Screen
-    {
-        public TestCase CurrentTest { get; private set; }
-
-        private TextBox searchTextBox;
-        private SearchContainer<TestCaseButton> leftFlowContainer;
-        private Container testContentContainer;
-        private Container compilingNotice;
-
-        public readonly List<Type> TestTypes = new List<Type>();
-
-        private ConfigManager<TestBrowserSetting> config;
-
-        private DynamicClassCompiler<TestCase> backgroundCompiler;
-
-        private bool interactive;
-
-        private readonly List<Assembly> assemblies;
-
-        /// <summary>
-        /// Creates a new TestBrowser that displays the TestCases of every assembly that start with either "osu" or the specified namespace (if it isn't null)
-        /// </summary>
-        /// <param name="assemblyNamespace">Assembly prefix which is used to match assemblies whose tests should be displayed</param>
-        public TestBrowser(string assemblyNamespace = null)
-        {
-            var loadedAssemblies = AppDomain.CurrentDomain.GetAssemblies().ToList();
-            var loadedPaths = loadedAssemblies.Where(a => !a.IsDynamic).Select(a => a.Location).ToArray();
-
-            var referencedPaths = Directory.GetFiles(AppDomain.CurrentDomain.BaseDirectory, "*Test*.dll");
-            var toLoad = referencedPaths.Where(r => !loadedPaths.Contains(r, StringComparer.InvariantCultureIgnoreCase)).ToList();
-            toLoad.ForEach(path => loadedAssemblies.Add(AppDomain.CurrentDomain.Load(AssemblyName.GetAssemblyName(path))));
-
-
-            assemblies = AppDomain.CurrentDomain.GetAssemblies().Where(n => n.FullName.StartsWith("osu") || assemblyNamespace != null && n.FullName.StartsWith(assemblyNamespace)).ToList();
-
-            //we want to build the lists here because we're interested in the assembly we were *created* on.
-            foreach (Assembly asm in assemblies)
-            {
-                var tests = asm.GetLoadableTypes().Where(t => t.IsSubclassOf(typeof(TestCase)) && !t.IsAbstract).ToList();
-
-                if (!tests.Any())
-                    continue;
-
-                foreach (Type type in tests)
-                    TestTypes.Add(type);
-            }
-
-            TestTypes.Sort((a, b) => string.Compare(a.Name, b.Name, StringComparison.Ordinal));
-        }
-
-        private void updateList(Assembly asm)
-        {
-            leftFlowContainer.Clear();
-            //Add buttons for each TestCase.
-            leftFlowContainer.AddRange(TestTypes.Where(t => t.Assembly == asm).Select(t => new TestCaseButton(t) { Action = () => LoadTest(t) }));
-        }
-
-        private BindableDouble rateBindable;
-
-        private Toolbar toolbar;
-
-        [BackgroundDependencyLoader]
-        private void load(Storage storage, GameHost host)
-        {
-            interactive = host.Window != null;
-            config = new TestBrowserConfig(storage);
-
-            rateBindable = new BindableDouble(1)
-            {
-                MinValue = 0,
-                MaxValue = 2,
-            };
-
-            var rateAdjustClock = new StopwatchClock(true);
-            var framedClock = new FramedClock(rateAdjustClock);
-
-            Children = new Drawable[]
-            {
-                new Container
-                {
-                    RelativeSizeAxes = Axes.Y,
-                    Size = new Vector2(200, 1),
-                    Children = new Drawable[]
-                    {
-                        new Box
-                        {
-                            Colour = Color4.DimGray,
-                            RelativeSizeAxes = Axes.Both
-                        },
-                        new FillFlowContainer
-                        {
-                            Direction = FillDirection.Vertical,
-                            RelativeSizeAxes = Axes.Both,
-                            Children = new Drawable[]
-                            {
-                                searchTextBox = new TextBox
-                                {
-                                    Height = 25,
-                                    RelativeSizeAxes = Axes.X,
-                                    PlaceholderText = "search here"
-                                },
-                                new ScrollContainer
-                                {
-                                    Padding = new MarginPadding { Top = 3 },
-                                    RelativeSizeAxes = Axes.Both,
-                                    ScrollbarOverlapsContent = false,
-                                    Child = leftFlowContainer = new SearchContainer<TestCaseButton>
-                                    {
-                                        Padding = new MarginPadding(3),
-                                        Direction = FillDirection.Vertical,
-                                        Spacing = new Vector2(0, 5),
-                                        AutoSizeAxes = Axes.Y,
-                                        RelativeSizeAxes = Axes.X,
-                                    }
-                                }
-                            }
-                        }
-                    }
-                },
-                new Container
-                {
-                    RelativeSizeAxes = Axes.Both,
-                    Padding = new MarginPadding { Left = 200 },
-                    Children = new Drawable[]
-                    {
-                        toolbar = new Toolbar
-                        {
-                            RelativeSizeAxes = Axes.X,
-                            Height = 50,
-                            Depth = -1,
-                        },
-                        testContentContainer = new Container
-                        {
-                            Clock = framedClock,
-                            RelativeSizeAxes = Axes.Both,
-                            Padding = new MarginPadding { Top = 50 },
-                            Child = compilingNotice = new Container
-                            {
-                                Alpha = 0,
-                                Anchor = Anchor.Centre,
-                                Origin = Anchor.Centre,
-                                Masking = true,
-                                Depth = float.MinValue,
-                                CornerRadius = 5,
-                                AutoSizeAxes = Axes.Both,
-                                Children = new Drawable[]
-                                {
-                                    new Box
-                                    {
-                                        RelativeSizeAxes = Axes.Both,
-                                        Colour = Color4.Black,
-                                    },
-                                    new SpriteText
-                                    {
-                                        TextSize = 30,
-                                        Text = @"Compiling new version..."
-                                    }
-                                },
-                            }
-                        }
-                    }
-                }
-            };
-
-            searchTextBox.Current.ValueChanged += newValue => leftFlowContainer.SearchTerm = newValue;
-
-            backgroundCompiler = new DynamicClassCompiler<TestCase>
-            {
-                CompilationStarted = compileStarted,
-                CompilationFinished = compileFinished,
-            };
-            try
-            {
-                backgroundCompiler.Start();
-            }
-            catch
-            {
-                //it's okay for this to fail for now.
-            }
-
-            foreach (Assembly asm in assemblies)
-                toolbar.AssemblyDropdown.AddDropdownItem(asm.GetName().Name, asm);
-
-            toolbar.AssemblyDropdown.Current.ValueChanged += updateList;
-            toolbar.RunAllSteps.Current.ValueChanged += v => runTests(null);
-            toolbar.RateAdjustSlider.Current.BindTo(rateBindable);
-
-            rateBindable.ValueChanged += v => rateAdjustClock.Rate = v;
-            rateBindable.TriggerChange();
-        }
-
-        private void compileStarted()
-        {
-            compilingNotice.Show();
-            compilingNotice.FadeColour(Color4.White);
-        }
-
-        private void compileFinished(Type newType)
-        {
-            Schedule(() =>
-            {
-                compilingNotice.FadeOut(800, Easing.InQuint);
-                compilingNotice.FadeColour(newType == null ? Color4.Red : Color4.YellowGreen, 100);
-
-                if (newType == null) return;
-
-                int i = TestTypes.FindIndex(t => t.Name == newType.Name);
-                TestTypes[i] = newType;
-                LoadTest(i);
-            });
-        }
-
-        protected override void LoadComplete()
-        {
-            base.LoadComplete();
-
-            if (CurrentTest == null)
-                LoadTest(TestTypes.Find(t => t.Name == config.Get<string>(TestBrowserSetting.LastTest)));
-        }
-
-        protected override bool OnExiting(Screen next)
-        {
-            if (next == null)
-                Game?.Exit();
-
-            return base.OnExiting(next);
-        }
-
-        protected override bool OnKeyDown(InputState state, KeyDownEventArgs args)
-        {
-            if (!args.Repeat)
-            {
-                switch (args.Key)
-                {
-                    case Key.Escape:
-                        Exit();
-                        return true;
-                }
-            }
-
-            return base.OnKeyDown(state, args);
-        }
-
-        public void LoadTest(int testIndex) => LoadTest(TestTypes[testIndex]);
-
-
-        public void LoadTest(Type testType = null, Action onCompletion = null)
-        {
-            if (testType == null && TestTypes.Count > 0)
-                testType = TestTypes[0];
-
-            config.Set(TestBrowserSetting.LastTest, testType?.Name);
-
-            var lastTest = CurrentTest;
-            CurrentTest = null;
-
-            if (testType != null)
-            {
-                var dropdown = toolbar.AssemblyDropdown;
-
-                dropdown.RemoveDropdownItem(dropdown.Items.LastOrDefault(i => i.Value.FullName.Contains("DotNetCompiler")).Value);
-
-                // if we are a dynamically compiled type (via DynamicClassCompiler) we should update the dropdown accordingly.
-                if (testType.Assembly.FullName.Contains("DotNetCompiler"))
-                    dropdown.AddDropdownItem($"dynamic ({testType.Name})", testType.Assembly);
-
-                dropdown.Current.Value = testType.Assembly;
-
-                var newTest = (TestCase)Activator.CreateInstance(testType);
-
-                CurrentTest = newTest;
-
-                updateButtons();
-
-                testContentContainer.Add(new DelayedLoadWrapper(CurrentTest, 0));
-
-                newTest.OnLoadComplete = d =>
-                {
-                    if (lastTest?.Parent != null)
-                    {
-                        testContentContainer.Remove(lastTest);
-                        lastTest.Clear();
-                    }
-
-                    if (CurrentTest != newTest)
-                    {
-                        testContentContainer.Remove(newTest);
-                        return;
-                    }
-
-                    updateButtons();
-
-                    var methods = testType.GetMethods();
-
-                    var setUpMethod = methods.FirstOrDefault(m => m.GetCustomAttributes(typeof(SetUpAttribute), false).Length > 0);
-
-                    foreach (var m in methods.Where(m => m.Name != "TestConstructor" && m.GetCustomAttributes(typeof(TestAttribute), false).Length > 0))
-                    {
-                        var step = CurrentTest.AddStep(m.Name, () => { setUpMethod?.Invoke(CurrentTest, null); });
-                        step.BackgroundColour = Color4.Teal;
-                        m.Invoke(CurrentTest, null);
-                    }
-
-                    backgroundCompiler.Checkpoint(CurrentTest);
-
-<<<<<<< HEAD
-                    runTests(onCompletion);
-
-=======
-                    if (!interactive)
-                        newTest.RunAllSteps(onCompletion);
-                    else
-                        CurrentTest.RunFirstStep();
->>>>>>> 8ab6d087
-                    updateButtons();
-                };
-            }
-        }
-
-        private void runTests(Action onCompletion)
-        {
-            if (!interactive || toolbar.RunAllSteps.Current)
-                CurrentTest.RunAllSteps(onCompletion);
-            else
-                CurrentTest.RunFirstStep();
-        }
-
-        private void updateButtons()
-        {
-            foreach (var b in leftFlowContainer.Children)
-                b.Current = b.TestType.Name == CurrentTest?.GetType().Name;
-        }
-
-        private class Toolbar : CompositeDrawable
-        {
-            public BasicSliderBar<double> RateAdjustSlider;
-
-            public BasicDropdown<Assembly> AssemblyDropdown;
-
-            public BasicCheckbox RunAllSteps;
-
-            [BackgroundDependencyLoader]
-            private void load()
-            {
-                SpriteText playbackSpeedDisplay;
-                InternalChildren = new Drawable[]
-                {
-                    new Box
-                    {
-                        RelativeSizeAxes = Axes.Both,
-                        Colour = Color4.Black,
-                    },
-                    new Container
-                    {
-                        Padding = new MarginPadding(10),
-                        RelativeSizeAxes = Axes.Both,
-                        Child = new GridContainer
-                        {
-                            RelativeSizeAxes = Axes.Both,
-                            ColumnDimensions = new[]
-                            {
-                                new Dimension(GridSizeMode.AutoSize),
-                                new Dimension(GridSizeMode.Distributed),
-                            },
-                            Content = new[]
-                            {
-                                new Drawable[]
-                                {
-                                    new FillFlowContainer
-                                    {
-                                        Spacing = new Vector2(5),
-                                        Direction = FillDirection.Horizontal,
-                                        RelativeSizeAxes = Axes.Y,
-                                        AutoSizeAxes = Axes.X,
-                                        Children = new Drawable[]
-                                        {
-                                            new SpriteText
-                                            {
-                                                Padding = new MarginPadding(5),
-                                                Text = "Current Assembly:"
-                                            },
-                                            AssemblyDropdown = new BasicDropdown<Assembly>
-                                            {
-                                                Width = 300,
-                                            },
-                                            RunAllSteps = new BasicCheckbox
-                                            {
-                                                LabelText = "Run all steps",
-                                                AutoSizeAxes = Axes.Y,
-                                                Width = 140,
-                                                Anchor = Anchor.CentreLeft,
-                                                Origin = Anchor.CentreLeft,
-                                            },
-                                        }
-                                    },
-                                    new GridContainer
-                                    {
-                                        RelativeSizeAxes = Axes.Both,
-                                        ColumnDimensions = new[]
-                                        {
-                                            new Dimension(GridSizeMode.AutoSize),
-                                            new Dimension(GridSizeMode.Distributed),
-                                            new Dimension(GridSizeMode.AutoSize),
-                                        },
-                                        Content = new[]
-                                        {
-                                            new Drawable[]
-                                            {
-                                                new SpriteText
-                                                {
-                                                    Padding = new MarginPadding(5),
-                                                    Text = "Rate:"
-                                                },
-                                                RateAdjustSlider = new BasicSliderBar<double>
-                                                {
-                                                    RelativeSizeAxes = Axes.Both,
-                                                    Colour = Color4.MediumPurple,
-                                                    SelectionColor = Color4.White,
-                                                },
-                                                playbackSpeedDisplay = new SpriteText
-                                                {
-                                                    Padding = new MarginPadding(5),
-                                                },
-                                            }
-                                        }
-                                    }
-                                }
-                            },
-                        },
-                    },
-                };
-
-                RateAdjustSlider.Current.ValueChanged += v => playbackSpeedDisplay.Text = v.ToString("0%");
-            }
-        }
-    }
-}
+﻿// Copyright (c) 2007-2017 ppy Pty Ltd <contact@ppy.sh>.
+// Licensed under the MIT Licence - https://raw.githubusercontent.com/ppy/osu-framework/master/LICENCE
+
+using System;
+using System.Collections.Generic;
+using System.IO;
+using System.Linq;
+using System.Reflection;
+using NUnit.Framework;
+using osu.Framework.Allocation;
+using osu.Framework.Configuration;
+using osu.Framework.Extensions;
+using osu.Framework.Graphics;
+using osu.Framework.Graphics.Containers;
+using osu.Framework.Graphics.Shapes;
+using osu.Framework.Graphics.Sprites;
+using osu.Framework.Graphics.UserInterface;
+using osu.Framework.Input;
+using osu.Framework.Platform;
+using osu.Framework.Screens;
+using osu.Framework.Testing.Drawables;
+using osu.Framework.Timing;
+using OpenTK;
+using OpenTK.Graphics;
+using OpenTK.Input;
+
+namespace osu.Framework.Testing
+{
+    public class TestBrowser : Screen
+    {
+        public TestCase CurrentTest { get; private set; }
+
+        private TextBox searchTextBox;
+        private SearchContainer<TestCaseButton> leftFlowContainer;
+        private Container testContentContainer;
+        private Container compilingNotice;
+
+        public readonly List<Type> TestTypes = new List<Type>();
+
+        private ConfigManager<TestBrowserSetting> config;
+
+        private DynamicClassCompiler<TestCase> backgroundCompiler;
+
+        private bool interactive;
+
+        private readonly List<Assembly> assemblies;
+
+        /// <summary>
+        /// Creates a new TestBrowser that displays the TestCases of every assembly that start with either "osu" or the specified namespace (if it isn't null)
+        /// </summary>
+        /// <param name="assemblyNamespace">Assembly prefix which is used to match assemblies whose tests should be displayed</param>
+        public TestBrowser(string assemblyNamespace = null)
+        {
+            var loadedAssemblies = AppDomain.CurrentDomain.GetAssemblies().ToList();
+            var loadedPaths = loadedAssemblies.Where(a => !a.IsDynamic).Select(a => a.Location).ToArray();
+
+            var referencedPaths = Directory.GetFiles(AppDomain.CurrentDomain.BaseDirectory, "*Test*.dll");
+            var toLoad = referencedPaths.Where(r => !loadedPaths.Contains(r, StringComparer.InvariantCultureIgnoreCase)).ToList();
+            toLoad.ForEach(path => loadedAssemblies.Add(AppDomain.CurrentDomain.Load(AssemblyName.GetAssemblyName(path))));
+
+
+            assemblies = AppDomain.CurrentDomain.GetAssemblies().Where(n => n.FullName.StartsWith("osu") || assemblyNamespace != null && n.FullName.StartsWith(assemblyNamespace)).ToList();
+
+            //we want to build the lists here because we're interested in the assembly we were *created* on.
+            foreach (Assembly asm in assemblies)
+            {
+                var tests = asm.GetLoadableTypes().Where(t => t.IsSubclassOf(typeof(TestCase)) && !t.IsAbstract).ToList();
+
+                if (!tests.Any())
+                    continue;
+
+                foreach (Type type in tests)
+                    TestTypes.Add(type);
+            }
+
+            TestTypes.Sort((a, b) => string.Compare(a.Name, b.Name, StringComparison.Ordinal));
+        }
+
+        private void updateList(Assembly asm)
+        {
+            leftFlowContainer.Clear();
+            //Add buttons for each TestCase.
+            leftFlowContainer.AddRange(TestTypes.Where(t => t.Assembly == asm).Select(t => new TestCaseButton(t) { Action = () => LoadTest(t) }));
+        }
+
+        private BindableDouble rateBindable;
+
+        private Toolbar toolbar;
+
+        [BackgroundDependencyLoader]
+        private void load(Storage storage, GameHost host)
+        {
+            interactive = host.Window != null;
+            config = new TestBrowserConfig(storage);
+
+            rateBindable = new BindableDouble(1)
+            {
+                MinValue = 0,
+                MaxValue = 2,
+            };
+
+            var rateAdjustClock = new StopwatchClock(true);
+            var framedClock = new FramedClock(rateAdjustClock);
+
+            Children = new Drawable[]
+            {
+                new Container
+                {
+                    RelativeSizeAxes = Axes.Y,
+                    Size = new Vector2(200, 1),
+                    Children = new Drawable[]
+                    {
+                        new Box
+                        {
+                            Colour = Color4.DimGray,
+                            RelativeSizeAxes = Axes.Both
+                        },
+                        new FillFlowContainer
+                        {
+                            Direction = FillDirection.Vertical,
+                            RelativeSizeAxes = Axes.Both,
+                            Children = new Drawable[]
+                            {
+                                searchTextBox = new TextBox
+                                {
+                                    Height = 25,
+                                    RelativeSizeAxes = Axes.X,
+                                    PlaceholderText = "search here"
+                                },
+                                new ScrollContainer
+                                {
+                                    Padding = new MarginPadding { Top = 3 },
+                                    RelativeSizeAxes = Axes.Both,
+                                    ScrollbarOverlapsContent = false,
+                                    Child = leftFlowContainer = new SearchContainer<TestCaseButton>
+                                    {
+                                        Padding = new MarginPadding(3),
+                                        Direction = FillDirection.Vertical,
+                                        Spacing = new Vector2(0, 5),
+                                        AutoSizeAxes = Axes.Y,
+                                        RelativeSizeAxes = Axes.X,
+                                    }
+                                }
+                            }
+                        }
+                    }
+                },
+                new Container
+                {
+                    RelativeSizeAxes = Axes.Both,
+                    Padding = new MarginPadding { Left = 200 },
+                    Children = new Drawable[]
+                    {
+                        toolbar = new Toolbar
+                        {
+                            RelativeSizeAxes = Axes.X,
+                            Height = 50,
+                            Depth = -1,
+                        },
+                        testContentContainer = new Container
+                        {
+                            Clock = framedClock,
+                            RelativeSizeAxes = Axes.Both,
+                            Padding = new MarginPadding { Top = 50 },
+                            Child = compilingNotice = new Container
+                            {
+                                Alpha = 0,
+                                Anchor = Anchor.Centre,
+                                Origin = Anchor.Centre,
+                                Masking = true,
+                                Depth = float.MinValue,
+                                CornerRadius = 5,
+                                AutoSizeAxes = Axes.Both,
+                                Children = new Drawable[]
+                                {
+                                    new Box
+                                    {
+                                        RelativeSizeAxes = Axes.Both,
+                                        Colour = Color4.Black,
+                                    },
+                                    new SpriteText
+                                    {
+                                        TextSize = 30,
+                                        Text = @"Compiling new version..."
+                                    }
+                                },
+                            }
+                        }
+                    }
+                }
+            };
+
+            searchTextBox.Current.ValueChanged += newValue => leftFlowContainer.SearchTerm = newValue;
+
+            backgroundCompiler = new DynamicClassCompiler<TestCase>
+            {
+                CompilationStarted = compileStarted,
+                CompilationFinished = compileFinished,
+            };
+            try
+            {
+                backgroundCompiler.Start();
+            }
+            catch
+            {
+                //it's okay for this to fail for now.
+            }
+
+            foreach (Assembly asm in assemblies)
+                toolbar.AssemblyDropdown.AddDropdownItem(asm.GetName().Name, asm);
+
+            toolbar.AssemblyDropdown.Current.ValueChanged += updateList;
+            toolbar.RunAllSteps.Current.ValueChanged += v => runTests(null);
+            toolbar.RateAdjustSlider.Current.BindTo(rateBindable);
+
+            rateBindable.ValueChanged += v => rateAdjustClock.Rate = v;
+            rateBindable.TriggerChange();
+        }
+
+        private void compileStarted()
+        {
+            compilingNotice.Show();
+            compilingNotice.FadeColour(Color4.White);
+        }
+
+        private void compileFinished(Type newType)
+        {
+            Schedule(() =>
+            {
+                compilingNotice.FadeOut(800, Easing.InQuint);
+                compilingNotice.FadeColour(newType == null ? Color4.Red : Color4.YellowGreen, 100);
+
+                if (newType == null) return;
+
+                int i = TestTypes.FindIndex(t => t.Name == newType.Name);
+                TestTypes[i] = newType;
+                LoadTest(i);
+            });
+        }
+
+        protected override void LoadComplete()
+        {
+            base.LoadComplete();
+
+            if (CurrentTest == null)
+                LoadTest(TestTypes.Find(t => t.Name == config.Get<string>(TestBrowserSetting.LastTest)));
+        }
+
+        protected override bool OnExiting(Screen next)
+        {
+            if (next == null)
+                Game?.Exit();
+
+            return base.OnExiting(next);
+        }
+
+        protected override bool OnKeyDown(InputState state, KeyDownEventArgs args)
+        {
+            if (!args.Repeat)
+            {
+                switch (args.Key)
+                {
+                    case Key.Escape:
+                        Exit();
+                        return true;
+                }
+            }
+
+            return base.OnKeyDown(state, args);
+        }
+
+        public void LoadTest(int testIndex) => LoadTest(TestTypes[testIndex]);
+
+
+        public void LoadTest(Type testType = null, Action onCompletion = null)
+        {
+            if (testType == null && TestTypes.Count > 0)
+                testType = TestTypes[0];
+
+            config.Set(TestBrowserSetting.LastTest, testType?.Name);
+
+            var lastTest = CurrentTest;
+            CurrentTest = null;
+
+            if (testType != null)
+            {
+                var dropdown = toolbar.AssemblyDropdown;
+
+                dropdown.RemoveDropdownItem(dropdown.Items.LastOrDefault(i => i.Value.FullName.Contains("DotNetCompiler")).Value);
+
+                // if we are a dynamically compiled type (via DynamicClassCompiler) we should update the dropdown accordingly.
+                if (testType.Assembly.FullName.Contains("DotNetCompiler"))
+                    dropdown.AddDropdownItem($"dynamic ({testType.Name})", testType.Assembly);
+
+                dropdown.Current.Value = testType.Assembly;
+
+                var newTest = (TestCase)Activator.CreateInstance(testType);
+
+                CurrentTest = newTest;
+
+                updateButtons();
+
+                testContentContainer.Add(new DelayedLoadWrapper(CurrentTest, 0));
+
+                newTest.OnLoadComplete = d =>
+                {
+                    if (lastTest?.Parent != null)
+                    {
+                        testContentContainer.Remove(lastTest);
+                        lastTest.Clear();
+                    }
+
+                    if (CurrentTest != newTest)
+                    {
+                        testContentContainer.Remove(newTest);
+                        return;
+                    }
+
+                    updateButtons();
+
+                    var methods = testType.GetMethods();
+
+                    var setUpMethod = methods.FirstOrDefault(m => m.GetCustomAttributes(typeof(SetUpAttribute), false).Length > 0);
+
+                    foreach (var m in methods.Where(m => m.Name != "TestConstructor" && m.GetCustomAttributes(typeof(TestAttribute), false).Length > 0))
+                    {
+                        var step = CurrentTest.AddStep(m.Name, () => { setUpMethod?.Invoke(CurrentTest, null); });
+                        step.BackgroundColour = Color4.Teal;
+                        m.Invoke(CurrentTest, null);
+                    }
+
+                    backgroundCompiler.Checkpoint(CurrentTest);
+                    runTests(onCompletion);
+                    updateButtons();
+                };
+            }
+        }
+
+        private void runTests(Action onCompletion)
+        {
+            if (!interactive || toolbar.RunAllSteps.Current)
+                CurrentTest.RunAllSteps(onCompletion);
+            else
+                CurrentTest.RunFirstStep();
+        }
+
+        private void updateButtons()
+        {
+            foreach (var b in leftFlowContainer.Children)
+                b.Current = b.TestType.Name == CurrentTest?.GetType().Name;
+        }
+
+        private class Toolbar : CompositeDrawable
+        {
+            public BasicSliderBar<double> RateAdjustSlider;
+
+            public BasicDropdown<Assembly> AssemblyDropdown;
+
+            public BasicCheckbox RunAllSteps;
+
+            [BackgroundDependencyLoader]
+            private void load()
+            {
+                SpriteText playbackSpeedDisplay;
+                InternalChildren = new Drawable[]
+                {
+                    new Box
+                    {
+                        RelativeSizeAxes = Axes.Both,
+                        Colour = Color4.Black,
+                    },
+                    new Container
+                    {
+                        Padding = new MarginPadding(10),
+                        RelativeSizeAxes = Axes.Both,
+                        Child = new GridContainer
+                        {
+                            RelativeSizeAxes = Axes.Both,
+                            ColumnDimensions = new[]
+                            {
+                                new Dimension(GridSizeMode.AutoSize),
+                                new Dimension(GridSizeMode.Distributed),
+                            },
+                            Content = new[]
+                            {
+                                new Drawable[]
+                                {
+                                    new FillFlowContainer
+                                    {
+                                        Spacing = new Vector2(5),
+                                        Direction = FillDirection.Horizontal,
+                                        RelativeSizeAxes = Axes.Y,
+                                        AutoSizeAxes = Axes.X,
+                                        Children = new Drawable[]
+                                        {
+                                            new SpriteText
+                                            {
+                                                Padding = new MarginPadding(5),
+                                                Text = "Current Assembly:"
+                                            },
+                                            AssemblyDropdown = new BasicDropdown<Assembly>
+                                            {
+                                                Width = 300,
+                                            },
+                                            RunAllSteps = new BasicCheckbox
+                                            {
+                                                LabelText = "Run all steps",
+                                                AutoSizeAxes = Axes.Y,
+                                                Width = 140,
+                                                Anchor = Anchor.CentreLeft,
+                                                Origin = Anchor.CentreLeft,
+                                            },
+                                        }
+                                    },
+                                    new GridContainer
+                                    {
+                                        RelativeSizeAxes = Axes.Both,
+                                        ColumnDimensions = new[]
+                                        {
+                                            new Dimension(GridSizeMode.AutoSize),
+                                            new Dimension(GridSizeMode.Distributed),
+                                            new Dimension(GridSizeMode.AutoSize),
+                                        },
+                                        Content = new[]
+                                        {
+                                            new Drawable[]
+                                            {
+                                                new SpriteText
+                                                {
+                                                    Padding = new MarginPadding(5),
+                                                    Text = "Rate:"
+                                                },
+                                                RateAdjustSlider = new BasicSliderBar<double>
+                                                {
+                                                    RelativeSizeAxes = Axes.Both,
+                                                    Colour = Color4.MediumPurple,
+                                                    SelectionColor = Color4.White,
+                                                },
+                                                playbackSpeedDisplay = new SpriteText
+                                                {
+                                                    Padding = new MarginPadding(5),
+                                                },
+                                            }
+                                        }
+                                    }
+                                }
+                            },
+                        },
+                    },
+                };
+
+                RateAdjustSlider.Current.ValueChanged += v => playbackSpeedDisplay.Text = v.ToString("0%");
+            }
+        }
+    }
+}