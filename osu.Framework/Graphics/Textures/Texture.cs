--- conflicted
+++ resolved
@@ -1,171 +1,162 @@
-﻿// Copyright (c) 2007-2018 ppy Pty Ltd <contact@ppy.sh>.
-// Licensed under the MIT Licence - https://raw.githubusercontent.com/ppy/osu-framework/master/LICENCE
-
-using System;
-<<<<<<< HEAD
-=======
-using System.Drawing;
-using System.Drawing.Imaging;
->>>>>>> 6852878c
-using System.Runtime.InteropServices;
-using osu.Framework.Graphics.OpenGL.Textures;
-using osu.Framework.Graphics.Primitives;
-using OpenTK;
-using OpenTK.Graphics.ES30;
-using osu.Framework.Graphics.Colour;
-using osu.Framework.Graphics.OpenGL.Vertices;
-<<<<<<< HEAD
-=======
-using Bitmap = System.Drawing.Bitmap;
->>>>>>> 6852878c
-using RectangleF = osu.Framework.Graphics.Primitives.RectangleF;
-
-namespace osu.Framework.Graphics.Textures
-{
-    public class Texture : IDisposable
-    {
-        private static TextureWhitePixel whitePixel;
-
-        public static Texture WhitePixel
-        {
-            get
-            {
-                if (whitePixel == null)
-                {
-                    TextureAtlas atlas = new TextureAtlas(3, 3, true);
-                    whitePixel = atlas.GetWhitePixel();
-                    whitePixel.SetData(new TextureUpload(new byte[] { 255, 255, 255, 255 }));
-                }
-
-                return whitePixel;
-            }
-        }
-
-        public TextureGL TextureGL;
-        public string Filename;
-        public string AssetName;
-
-        /// <summary>
-        /// At what multiple of our expected resolution is our underlying texture?
-        /// </summary>
-        public float ScaleAdjust = 1;
-
-        public bool Disposable = true;
-        public bool IsDisposed { get; private set; }
-
-        public float DisplayWidth => Width / ScaleAdjust;
-        public float DisplayHeight => Height / ScaleAdjust;
-
-        public Texture(TextureGL textureGl) => TextureGL = textureGl ?? throw new ArgumentNullException(nameof(textureGl));
-
-        public Texture(int width, int height, bool manualMipmaps = false, All filteringMode = All.Linear)
-            : this(new TextureGLSingle(width, height, manualMipmaps, filteringMode))
-        {
-        }
-
-        #region Disposal
-
-        ~Texture()
-        {
-            Dispose(false);
-        }
-
-
-        public void Dispose()
-        {
-            Dispose(true);
-            GC.SuppressFinalize(this);
-        }
-
-        protected virtual void Dispose(bool isDisposing)
-        {
-            if (IsDisposed)
-                return;
-            IsDisposed = true;
-        }
-
-        #endregion
-
-        public int Width
-        {
-            get { return TextureGL.Width; }
-            set { TextureGL.Width = value; }
-        }
-
-        public int Height
-        {
-            get { return TextureGL.Height; }
-            set { TextureGL.Height = value; }
-        }
-
-        public Vector2 Size => new Vector2(Width, Height);
-
-        /// <summary>
-        /// Turns a byte array representing BGRA colour values to a byte array representing RGBA colour values.
-        /// Checks whether all colour values are transparent as a byproduct.
-        /// </summary>
-        /// <param name="data">The bytes to process.</param>
-        /// <param name="length">The amount of bytes to process.</param>
-        /// <returns>Whether all colour values are transparent.</returns>
-        private static unsafe bool bgraToRgba(byte[] data, int length)
-        {
-            bool isTransparent = true;
-
-            fixed (byte* dPtr = &data[0])
-            {
-                byte* sp = dPtr;
-                byte* ep = dPtr + length;
-
-                while (sp < ep)
-                {
-                    *(uint*)sp = (uint)(*(sp + 2) | *(sp + 1) << 8 | *sp << 16 | *(sp + 3) << 24);
-                    isTransparent &= *(sp + 3) == 0;
-                    sp += 4;
-                }
-            }
-
-            return isTransparent;
-        }
-
-        public void SetData(TextureUpload upload)
-        {
-            TextureGL?.SetData(upload);
-        }
-
-        protected virtual RectangleF TextureBounds(RectangleF? textureRect = null)
-        {
-            RectangleF texRect = textureRect ?? new RectangleF(0, 0, DisplayWidth, DisplayHeight);
-
-            if (ScaleAdjust != 1)
-            {
-                texRect.Width *= ScaleAdjust;
-                texRect.Height *= ScaleAdjust;
-                texRect.X *= ScaleAdjust;
-                texRect.Y *= ScaleAdjust;
-            }
-
-            return texRect;
-        }
-
-        public RectangleF GetTextureRect(RectangleF? textureRect = null)
-        {
-            return TextureGL.GetTextureRect(TextureBounds(textureRect));
-        }
-
-        public void DrawTriangle(Triangle vertexTriangle, ColourInfo colour, RectangleF? textureRect = null, Action<TexturedVertex2D> vertexAction = null, Vector2? inflationPercentage = null)
-        {
-            if (TextureGL == null || !TextureGL.Bind()) return;
-
-            TextureGL.DrawTriangle(vertexTriangle, TextureBounds(textureRect), colour, vertexAction, inflationPercentage);
-        }
-
-        public void DrawQuad(Quad vertexQuad, ColourInfo colour, RectangleF? textureRect = null, Action<TexturedVertex2D> vertexAction = null, Vector2? inflationPercentage = null, Vector2? blendRangeOverride = null)
-        {
-            if (TextureGL == null || !TextureGL.Bind()) return;
-
-            TextureGL.DrawQuad(vertexQuad, TextureBounds(textureRect), colour, vertexAction, inflationPercentage, blendRangeOverride);
-        }
-
-        public override string ToString() => $@"{AssetName} ({Width}, {Height})";
-    }
-}
+﻿// Copyright (c) 2007-2018 ppy Pty Ltd <contact@ppy.sh>.
+// Licensed under the MIT Licence - https://raw.githubusercontent.com/ppy/osu-framework/master/LICENCE
+
+using System;
+using System.Runtime.InteropServices;
+using osu.Framework.Graphics.OpenGL.Textures;
+using osu.Framework.Graphics.Primitives;
+using OpenTK;
+using OpenTK.Graphics.ES30;
+using osu.Framework.Graphics.Colour;
+using osu.Framework.Graphics.OpenGL.Vertices;
+using RectangleF = osu.Framework.Graphics.Primitives.RectangleF;
+
+namespace osu.Framework.Graphics.Textures
+{
+    public class Texture : IDisposable
+    {
+        private static TextureWhitePixel whitePixel;
+
+        public static Texture WhitePixel
+        {
+            get
+            {
+                if (whitePixel == null)
+                {
+                    TextureAtlas atlas = new TextureAtlas(3, 3, true);
+                    whitePixel = atlas.GetWhitePixel();
+                    whitePixel.SetData(new TextureUpload(new byte[] { 255, 255, 255, 255 }));
+                }
+
+                return whitePixel;
+            }
+        }
+
+        public TextureGL TextureGL;
+        public string Filename;
+        public string AssetName;
+
+        /// <summary>
+        /// At what multiple of our expected resolution is our underlying texture?
+        /// </summary>
+        public float ScaleAdjust = 1;
+
+        public bool Disposable = true;
+        public bool IsDisposed { get; private set; }
+
+        public float DisplayWidth => Width / ScaleAdjust;
+        public float DisplayHeight => Height / ScaleAdjust;
+
+        public Texture(TextureGL textureGl) => TextureGL = textureGl ?? throw new ArgumentNullException(nameof(textureGl));
+
+        public Texture(int width, int height, bool manualMipmaps = false, All filteringMode = All.Linear)
+            : this(new TextureGLSingle(width, height, manualMipmaps, filteringMode))
+        {
+        }
+
+        #region Disposal
+
+        ~Texture()
+        {
+            Dispose(false);
+        }
+
+
+        public void Dispose()
+        {
+            Dispose(true);
+            GC.SuppressFinalize(this);
+        }
+
+        protected virtual void Dispose(bool isDisposing)
+        {
+            if (IsDisposed)
+                return;
+            IsDisposed = true;
+        }
+
+        #endregion
+
+        public int Width
+        {
+            get { return TextureGL.Width; }
+            set { TextureGL.Width = value; }
+        }
+
+        public int Height
+        {
+            get { return TextureGL.Height; }
+            set { TextureGL.Height = value; }
+        }
+
+        public Vector2 Size => new Vector2(Width, Height);
+
+        /// <summary>
+        /// Turns a byte array representing BGRA colour values to a byte array representing RGBA colour values.
+        /// Checks whether all colour values are transparent as a byproduct.
+        /// </summary>
+        /// <param name="data">The bytes to process.</param>
+        /// <param name="length">The amount of bytes to process.</param>
+        /// <returns>Whether all colour values are transparent.</returns>
+        private static unsafe bool bgraToRgba(byte[] data, int length)
+        {
+            bool isTransparent = true;
+
+            fixed (byte* dPtr = &data[0])
+            {
+                byte* sp = dPtr;
+                byte* ep = dPtr + length;
+
+                while (sp < ep)
+                {
+                    *(uint*)sp = (uint)(*(sp + 2) | *(sp + 1) << 8 | *sp << 16 | *(sp + 3) << 24);
+                    isTransparent &= *(sp + 3) == 0;
+                    sp += 4;
+                }
+            }
+
+            return isTransparent;
+        }
+
+        public void SetData(TextureUpload upload)
+        {
+            TextureGL?.SetData(upload);
+        }
+
+        protected virtual RectangleF TextureBounds(RectangleF? textureRect = null)
+        {
+            RectangleF texRect = textureRect ?? new RectangleF(0, 0, DisplayWidth, DisplayHeight);
+
+            if (ScaleAdjust != 1)
+            {
+                texRect.Width *= ScaleAdjust;
+                texRect.Height *= ScaleAdjust;
+                texRect.X *= ScaleAdjust;
+                texRect.Y *= ScaleAdjust;
+            }
+
+            return texRect;
+        }
+
+        public RectangleF GetTextureRect(RectangleF? textureRect = null)
+        {
+            return TextureGL.GetTextureRect(TextureBounds(textureRect));
+        }
+
+        public void DrawTriangle(Triangle vertexTriangle, ColourInfo colour, RectangleF? textureRect = null, Action<TexturedVertex2D> vertexAction = null, Vector2? inflationPercentage = null)
+        {
+            if (TextureGL == null || !TextureGL.Bind()) return;
+
+            TextureGL.DrawTriangle(vertexTriangle, TextureBounds(textureRect), colour, vertexAction, inflationPercentage);
+        }
+
+        public void DrawQuad(Quad vertexQuad, ColourInfo colour, RectangleF? textureRect = null, Action<TexturedVertex2D> vertexAction = null, Vector2? inflationPercentage = null, Vector2? blendRangeOverride = null)
+        {
+            if (TextureGL == null || !TextureGL.Bind()) return;
+
+            TextureGL.DrawQuad(vertexQuad, TextureBounds(textureRect), colour, vertexAction, inflationPercentage, blendRangeOverride);
+        }
+
+        public override string ToString() => $@"{AssetName} ({Width}, {Height})";
+    }
+}