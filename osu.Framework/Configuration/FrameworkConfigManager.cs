--- conflicted
+++ resolved
@@ -20,14 +20,9 @@
             Set(FrameworkSetting.WindowedSize, new Size(1366, 768), new Size(640, 480));
             Set(FrameworkSetting.ConfineMouseMode, ConfineMouseMode.Fullscreen);
             Set(FrameworkSetting.MapAbsoluteInputToWindow, false);
-<<<<<<< HEAD
-            Set(FrameworkSetting.WindowedPositionX, 0.5, -0.1, 1.1);
-            Set(FrameworkSetting.WindowedPositionY, 0.5, -0.1, 1.1);
-            Set(FrameworkSetting.LastDisplayDevice, -1, -1);
-=======
             Set(FrameworkSetting.WindowedPositionX, 0.5, -0.5, 1.5);
             Set(FrameworkSetting.WindowedPositionY, 0.5, -0.5, 1.5);
->>>>>>> 3bbd04e2
+            Set(FrameworkSetting.LastDisplayDevice, -1, -1);
             Set(FrameworkSetting.AudioDevice, string.Empty);
             Set(FrameworkSetting.VolumeUniversal, 1.0, 0.0, 1.0, 0.01);
             Set(FrameworkSetting.VolumeMusic, 1.0, 0.0, 1.0, 0.01);
