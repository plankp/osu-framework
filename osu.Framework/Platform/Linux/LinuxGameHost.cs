--- conflicted
+++ resolved
@@ -1,30 +1,25 @@
-﻿// Copyright (c) 2007-2018 ppy Pty Ltd <contact@ppy.sh>.
-// Licensed under the MIT Licence - https://raw.githubusercontent.com/ppy/osu-framework/master/LICENCE
-
-namespace osu.Framework.Platform.Linux
-{
-    public class LinuxGameHost : DesktopGameHost
-    {
-        internal LinuxGameHost(string gameName, bool bindIPC = false)
-            : base(gameName, bindIPC)
-        {
-<<<<<<< HEAD
-            Window = new DesktopGameWindow();
-            Window.Implementation.WindowStateChanged += (sender, e) =>
-=======
-            Window = new LinuxGameWindow();
-            Window.WindowStateChanged += (sender, e) =>
->>>>>>> 6852878c
-            {
-                if (Window.Implementation.WindowState != OpenTK.WindowState.Minimized)
-                    OnActivated();
-                else
-                    OnDeactivated();
-            };
-        }
-
-        protected override Storage GetStorage(string baseName) => new LinuxStorage(baseName);
-
-        public override Clipboard GetClipboard() => new LinuxClipboard();
-    }
-}
+﻿// Copyright (c) 2007-2018 ppy Pty Ltd <contact@ppy.sh>.
+// Licensed under the MIT Licence - https://raw.githubusercontent.com/ppy/osu-framework/master/LICENCE
+
+namespace osu.Framework.Platform.Linux
+{
+    public class LinuxGameHost : DesktopGameHost
+    {
+        internal LinuxGameHost(string gameName, bool bindIPC = false)
+            : base(gameName, bindIPC)
+        {
+            Window = new LinuxGameWindow();
+            Window.WindowStateChanged += (sender, e) =>
+            {
+                if (Window.Implementation.WindowState != OpenTK.WindowState.Minimized)
+                    OnActivated();
+                else
+                    OnDeactivated();
+            };
+        }
+
+        protected override Storage GetStorage(string baseName) => new LinuxStorage(baseName);
+
+        public override Clipboard GetClipboard() => new LinuxClipboard();
+    }
+}