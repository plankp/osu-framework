--- conflicted
+++ resolved
@@ -1,302 +1,279 @@
-﻿// Copyright (c) 2007-2018 ppy Pty Ltd <contact@ppy.sh>.
-// Licensed under the MIT Licence - https://raw.githubusercontent.com/ppy/osu-framework/master/LICENCE
-
-using System;
-using System.Linq;
-using osu.Framework.Configuration;
-using osu.Framework.Logging;
-using OpenTK;
-using OpenTK.Graphics;
-using OpenTK.Graphics.ES30;
-using OpenTK.Platform;
-<<<<<<< HEAD
-
-namespace osu.Framework.Platform
-{
-    public abstract class GameWindow
-=======
-using OpenTK.Input;
-using System.ComponentModel;
-using System.Drawing;
-using JetBrains.Annotations;
-using Icon = OpenTK.Icon;
-
-namespace osu.Framework.Platform
-{
-    public abstract class GameWindow : IGameWindow
->>>>>>> 6852878c
-    {
-        /// <summary>
-        /// The <see cref="IGraphicsContext"/> associated with this <see cref="GameWindow"/>.
-        /// </summary>
-        [NotNull]
-        internal abstract IGraphicsContext Context { get; }
-
-        /// <summary>
-        /// Return value decides whether we should intercept and cancel this exit (if possible).
-        /// </summary>
-        [CanBeNull]
-        public event Func<bool> ExitRequested;
-
-        /// <summary>
-        /// Invoked when the <see cref="GameWindow"/> has closed.
-        /// </summary>
-        [CanBeNull]
-        public event Action Exited;
-
-        /// <summary>
-        /// Invoked when any key has been pressed.
-        /// </summary>
-        [CanBeNull]
-        public event EventHandler<KeyboardKeyEventArgs> KeyDown;
-
-        internal Version GLVersion;
-        internal Version GLSLVersion;
-
-        protected readonly IGameWindow Implementation;
-
-        /// <summary>
-        /// Whether the OS cursor is currently contained within the game window.
-        /// </summary>
-        public bool CursorInWindow { get; private set; }
-
-<<<<<<< HEAD
-        public readonly IGameWindow Implementation;
-=======
-        /// <summary>
-        /// Creates a <see cref="GameWindow"/> with a given <see cref="IGameWindow"/> implementation.
-        /// </summary>
-        protected GameWindow([NotNull] IGameWindow implementation)
-        {
-            Implementation = implementation;
-            Implementation.KeyDown += OnKeyDown;
-
-            Closing += (sender, e) => e.Cancel = ExitRequested?.Invoke() ?? false;
-            Closed += (sender, e) => Exited?.Invoke();
->>>>>>> 6852878c
-
-        protected GameWindow(IGameWindow implementation)
-        {
-            this.Implementation = implementation;
-
-            implementation.MakeCurrent();
-
-            string version = GL.GetString(StringName.Version);
-            string versionNumberSubstring = getVersionNumberSubstring(version);
-            GLVersion = new Version(versionNumberSubstring);
-            version = GL.GetString(StringName.ShadingLanguageVersion);
-            if (!string.IsNullOrEmpty(version))
-            {
-                try
-                {
-                    GLSLVersion = new Version(versionNumberSubstring);
-                }
-                catch (Exception e)
-                {
-                    Logger.Error(e, $@"couldn't set GLSL version using string '{version}'");
-                }
-            }
-
-            if (GLSLVersion == null)
-                GLSLVersion = new Version();
-
-            //Set up OpenGL related characteristics
-            GL.Disable(EnableCap.DepthTest);
-            GL.Disable(EnableCap.StencilTest);
-            GL.Enable(EnableCap.Blend);
-            GL.Enable(EnableCap.ScissorTest);
-
-            Logger.Log($@"GL Initialized
-                        GL Version:                 {GL.GetString(StringName.Version)}
-                        GL Renderer:                {GL.GetString(StringName.Renderer)}
-                        GL Shader Language version: {GL.GetString(StringName.ShadingLanguageVersion)}
-                        GL Vendor:                  {GL.GetString(StringName.Vendor)}
-                        GL Extensions:              {GL.GetString(StringName.Extensions)}", LoggingTarget.Runtime, LogLevel.Important);
-        }
-
-        protected GameWindow(int width, int height)
-            : this(new OpenTK.GameWindow(width, height, new GraphicsMode(GraphicsMode.Default.ColorFormat, GraphicsMode.Default.Depth, GraphicsMode.Default.Stencil, GraphicsMode.Default.Samples, GraphicsMode.Default.AccumulatorFormat, 3)))
-        {
-            var gw = (OpenTK.GameWindow)Implementation;
-
-            gw.Closing += (sender, e) => e.Cancel = ExitRequested?.Invoke() ?? false;
-            gw.Closed += (sender, e) => Exited?.Invoke();
-
-            gw.MouseEnter += (sender, args) => CursorInWindow = true;
-            gw.MouseLeave += (sender, args) => CursorInWindow = false;
-        }
-
-        /// <summary>
-        /// Creates a <see cref="GameWindow"/> with given dimensions.
-        /// <para>Note that this will use the default <see cref="OpenTK.GameWindow"/> implementation, which is not compatible with every platform.</para>
-        /// </summary>
-        protected GameWindow(int width, int height)
-            : this(new OpenTK.GameWindow(width, height, new GraphicsMode(GraphicsMode.Default.ColorFormat, GraphicsMode.Default.Depth, GraphicsMode.Default.Stencil, GraphicsMode.Default.Samples, GraphicsMode.Default.AccumulatorFormat, 3)))
-        {
-        }
-
-        private CursorState cursorState = CursorState.Default;
-
-        /// <summary>
-        /// Controls the state of the OS cursor.
-        /// </summary>
-        public CursorState CursorState
-        {
-            get => cursorState;
-            set
-            {
-                cursorState = value;
-
-                Implementation.Cursor = (cursorState & CursorState.Hidden) > 0 ? MouseCursor.Empty : MouseCursor.Default;
-
-                try
-                {
-                    Implementation.CursorGrabbed = (cursorState & CursorState.Confined) > 0;
-                }
-                catch
-                {
-                    // may not be supported by platform.
-                }
-            }
-        }
-
-<<<<<<< HEAD
-=======
-        /// <summary>
-        /// We do not support directly using <see cref="Cursor"/>.
-        /// It is controlled internally. Use <see cref="CursorState"/> instead.
-        /// </summary>
-        public MouseCursor Cursor
-        {
-            get => throw new InvalidOperationException($@"{nameof(Cursor)} is not supported. Use {nameof(CursorState)}.");
-            set => throw new InvalidOperationException($@"{nameof(Cursor)} is not supported. Use {nameof(CursorState)}.");
-        }
-
-        /// <summary>
-        /// We do not support directly using <see cref="CursorVisible"/>.
-        /// It is controlled internally. Use <see cref="CursorState"/> instead.
-        /// </summary>
-        public bool CursorVisible
-        {
-            get => throw new InvalidOperationException($@"{nameof(CursorVisible)} is not supported. Use {nameof(CursorState)}.");
-            set => throw new InvalidOperationException($@"{nameof(CursorVisible)} is not supported. Use {nameof(CursorState)}.");
-        }
-
-        /// <summary>
-        /// We do not support directly using <see cref="CursorGrabbed"/>.
-        /// It is controlled internally. Use <see cref="CursorState"/> instead.
-        /// </summary>
-        public bool CursorGrabbed
-        {
-            get => throw new InvalidOperationException($@"{nameof(CursorGrabbed)} is not supported. Use {nameof(CursorState)}.");
-            set => throw new InvalidOperationException($@"{nameof(CursorGrabbed)} is not supported. Use {nameof(CursorState)}.");
-        }
-
->>>>>>> 6852878c
-        private string getVersionNumberSubstring(string version)
-        {
-            string result = version.Split(' ').FirstOrDefault(s => char.IsDigit(s, 0));
-            if (result != null) return result;
-            throw new ArgumentException(nameof(version));
-        }
-
-        public abstract void SetupWindow(FrameworkConfigManager config);
-<<<<<<< HEAD
-=======
-
-        protected virtual void OnKeyDown(object sender, KeyboardKeyEventArgs e) => KeyDown?.Invoke(sender, e);
-
-        public virtual VSyncMode VSync { get; set; }
-
-        public virtual void CycleMode()
-        {
-        }
-
-        #region Autogenerated IGameWindow implementation
->>>>>>> 6852878c
-
-        public void Run() => Implementation.Run();
-        public void Run(double updateRate) => Implementation.Run(updateRate);
-        public void MakeCurrent() => Implementation.MakeCurrent();
-        public void SwapBuffers() => Implementation.SwapBuffers();
-
-        Icon INativeWindow.Icon { get => Implementation.Icon; set => Implementation.Icon = value; }
-        public string Title { get => Implementation.Title; set => Implementation.Title = value; }
-        public bool Focused => Implementation.Focused;
-        public bool Visible { get => Implementation.Visible; set => Implementation.Visible = value; }
-        public bool Exists => Implementation.Exists;
-        public IWindowInfo WindowInfo => Implementation.WindowInfo;
-        public WindowState WindowState { get => Implementation.WindowState; set => Implementation.WindowState = value; }
-        public WindowBorder WindowBorder { get => Implementation.WindowBorder; set => Implementation.WindowBorder = value; }
-        public Rectangle Bounds { get => Implementation.Bounds; set => Implementation.Bounds = value; }
-        public Point Location { get => Implementation.Location; set => Implementation.Location = value; }
-        public Size Size { get => Implementation.Size; set => Implementation.Size = value; }
-        public int X { get => Implementation.X; set => Implementation.X = value; }
-        public int Y { get => Implementation.Y; set => Implementation.Y = value; }
-        public int Width { get => Implementation.Width; set => Implementation.Width = value; }
-        public int Height { get => Implementation.Height; set => Implementation.Height = value; }
-        public Rectangle ClientRectangle { get => Implementation.ClientRectangle; set => Implementation.ClientRectangle = value; }
-        public Size ClientSize { get => Implementation.ClientSize; set => Implementation.ClientSize = value; }
-
-        public void Close() => Implementation.Close();
-        public void ProcessEvents() => Implementation.ProcessEvents();
-        public Point PointToClient(Point point) => Implementation.PointToClient(point);
-        public Point PointToScreen(Point point) => Implementation.PointToScreen(point);
-        public void Dispose() => Implementation.Dispose();
-
-        public event EventHandler<EventArgs> Load { add => Implementation.Load += value; remove => Implementation.Load -= value; }
-        public event EventHandler<EventArgs> Unload { add => Implementation.Unload += value; remove => Implementation.Unload -= value; }
-        public event EventHandler<FrameEventArgs> UpdateFrame { add => Implementation.UpdateFrame += value; remove => Implementation.UpdateFrame -= value; }
-        public event EventHandler<FrameEventArgs> RenderFrame { add => Implementation.RenderFrame += value; remove => Implementation.RenderFrame -= value; }
-        public event EventHandler<EventArgs> Move { add => Implementation.Move += value; remove => Implementation.Move -= value; }
-        public event EventHandler<EventArgs> Resize { add => Implementation.Resize += value; remove => Implementation.Resize -= value; }
-        public event EventHandler<CancelEventArgs> Closing { add => Implementation.Closing += value; remove => Implementation.Closing -= value; }
-        public event EventHandler<EventArgs> Closed { add => Implementation.Closed += value; remove => Implementation.Closed -= value; }
-        public event EventHandler<EventArgs> Disposed { add => Implementation.Disposed += value; remove => Implementation.Disposed -= value; }
-        public event EventHandler<EventArgs> IconChanged { add => Implementation.IconChanged += value; remove => Implementation.IconChanged -= value; }
-        public event EventHandler<EventArgs> TitleChanged { add => Implementation.TitleChanged += value; remove => Implementation.TitleChanged -= value; }
-        public event EventHandler<EventArgs> VisibleChanged { add => Implementation.VisibleChanged += value; remove => Implementation.VisibleChanged -= value; }
-        public event EventHandler<EventArgs> FocusedChanged { add => Implementation.FocusedChanged += value; remove => Implementation.FocusedChanged -= value; }
-        public event EventHandler<EventArgs> WindowBorderChanged { add => Implementation.WindowBorderChanged += value; remove => Implementation.WindowBorderChanged -= value; }
-        public event EventHandler<EventArgs> WindowStateChanged { add => Implementation.WindowStateChanged += value; remove => Implementation.WindowStateChanged -= value; }
-        public event EventHandler<KeyPressEventArgs> KeyPress { add => Implementation.KeyPress += value; remove => Implementation.KeyPress -= value; }
-        public event EventHandler<KeyboardKeyEventArgs> KeyUp { add => Implementation.KeyUp += value; remove => Implementation.KeyUp -= value; }
-        public event EventHandler<EventArgs> MouseLeave { add => Implementation.MouseLeave += value; remove => Implementation.MouseLeave -= value; }
-        public event EventHandler<EventArgs> MouseEnter { add => Implementation.MouseEnter += value; remove => Implementation.MouseEnter -= value; }
-        public event EventHandler<MouseButtonEventArgs> MouseDown { add => Implementation.MouseDown += value; remove => Implementation.MouseDown -= value; }
-        public event EventHandler<MouseButtonEventArgs> MouseUp { add => Implementation.MouseUp += value; remove => Implementation.MouseUp -= value; }
-        public event EventHandler<MouseMoveEventArgs> MouseMove { add => Implementation.MouseMove += value; remove => Implementation.MouseMove -= value; }
-        public event EventHandler<MouseWheelEventArgs> MouseWheel { add => Implementation.MouseWheel += value; remove => Implementation.MouseWheel -= value; }
-        public event EventHandler<FileDropEventArgs> FileDrop { add => Implementation.FileDrop += value; remove => Implementation.FileDrop -= value; }
-
-        #endregion
-    }
-
-    /// <summary>
-    /// Describes our supported states of the OS cursor.
-    /// </summary>
-    [Flags]
-    public enum CursorState
-    {
-        /// <summary>
-        /// The OS cursor is always visible and can move anywhere.
-        /// </summary>
-        Default = 0,
-
-        /// <summary>
-        /// The OS cursor is hidden while hovering the <see cref="GameWindow"/>, but can still move anywhere.
-        /// </summary>
-        Hidden = 1,
-
-        /// <summary>
-        /// The OS cursor is confined to the <see cref="GameWindow"/> while the window is in focus.
-        /// </summary>
-        Confined = 2,
-
-        /// <summary>
-        /// The OS cursor is hidden while hovering the <see cref="GameWindow"/>.
-        /// It is confined to the <see cref="GameWindow"/> while the window is in focus and can move freely otherwise.
-        /// </summary>
-        HiddenAndConfined = Hidden | Confined,
-    }
-}
+﻿// Copyright (c) 2007-2018 ppy Pty Ltd <contact@ppy.sh>.
+// Licensed under the MIT Licence - https://raw.githubusercontent.com/ppy/osu-framework/master/LICENCE
+
+using System;
+using System.Linq;
+using osu.Framework.Configuration;
+using osu.Framework.Logging;
+using OpenTK;
+using OpenTK.Graphics;
+using OpenTK.Graphics.ES30;
+using OpenTK.Platform;
+using OpenTK.Input;
+using JetBrains.Annotations;
+using Icon = OpenTK.Icon;
+
+namespace osu.Framework.Platform
+{
+    public abstract class GameWindow : IGameWindow
+    {
+        /// <summary>
+        /// The <see cref="IGraphicsContext"/> associated with this <see cref="GameWindow"/>.
+        /// </summary>
+        [NotNull]
+        internal abstract IGraphicsContext Context { get; }
+
+        /// <summary>
+        /// Return value decides whether we should intercept and cancel this exit (if possible).
+        /// </summary>
+        [CanBeNull]
+        public event Func<bool> ExitRequested;
+
+        /// <summary>
+        /// Invoked when the <see cref="GameWindow"/> has closed.
+        /// </summary>
+        [CanBeNull]
+        public event Action Exited;
+
+        /// <summary>
+        /// Invoked when any key has been pressed.
+        /// </summary>
+        [CanBeNull]
+        public event EventHandler<KeyboardKeyEventArgs> KeyDown;
+
+        internal Version GLVersion;
+        internal Version GLSLVersion;
+
+        protected readonly IGameWindow Implementation;
+
+        /// <summary>
+        /// Whether the OS cursor is currently contained within the game window.
+        /// </summary>
+        public bool CursorInWindow { get; private set; }
+
+        /// <summary>
+        /// Creates a <see cref="GameWindow"/> with a given <see cref="IGameWindow"/> implementation.
+        /// </summary>
+        protected GameWindow([NotNull] IGameWindow implementation)
+        {
+            Implementation = implementation;
+            Implementation.KeyDown += OnKeyDown;
+
+            Closing += (sender, e) => e.Cancel = ExitRequested?.Invoke() ?? false;
+            Closed += (sender, e) => Exited?.Invoke();
+
+            implementation.MakeCurrent();
+
+            string version = GL.GetString(StringName.Version);
+            string versionNumberSubstring = getVersionNumberSubstring(version);
+            GLVersion = new Version(versionNumberSubstring);
+            version = GL.GetString(StringName.ShadingLanguageVersion);
+            if (!string.IsNullOrEmpty(version))
+            {
+                try
+                {
+                    GLSLVersion = new Version(versionNumberSubstring);
+                }
+                catch (Exception e)
+                {
+                    Logger.Error(e, $@"couldn't set GLSL version using string '{version}'");
+                }
+            }
+
+            if (GLSLVersion == null)
+                GLSLVersion = new Version();
+
+            //Set up OpenGL related characteristics
+            GL.Disable(EnableCap.DepthTest);
+            GL.Disable(EnableCap.StencilTest);
+            GL.Enable(EnableCap.Blend);
+            GL.Enable(EnableCap.ScissorTest);
+
+            Logger.Log($@"GL Initialized
+                        GL Version:                 {GL.GetString(StringName.Version)}
+                        GL Renderer:                {GL.GetString(StringName.Renderer)}
+                        GL Shader Language version: {GL.GetString(StringName.ShadingLanguageVersion)}
+                        GL Vendor:                  {GL.GetString(StringName.Vendor)}
+                        GL Extensions:              {GL.GetString(StringName.Extensions)}", LoggingTarget.Runtime, LogLevel.Important);
+        }
+
+        protected GameWindow(int width, int height)
+            : this(new OpenTK.GameWindow(width, height, new GraphicsMode(GraphicsMode.Default.ColorFormat, GraphicsMode.Default.Depth, GraphicsMode.Default.Stencil, GraphicsMode.Default.Samples, GraphicsMode.Default.AccumulatorFormat, 3)))
+        {
+            var gw = (OpenTK.GameWindow)Implementation;
+
+            gw.Closing += (sender, e) => e.Cancel = ExitRequested?.Invoke() ?? false;
+            gw.Closed += (sender, e) => Exited?.Invoke();
+
+            gw.MouseEnter += (sender, args) => CursorInWindow = true;
+            gw.MouseLeave += (sender, args) => CursorInWindow = false;
+        }
+
+        /// <summary>
+        /// Creates a <see cref="GameWindow"/> with given dimensions.
+        /// <para>Note that this will use the default <see cref="OpenTK.GameWindow"/> implementation, which is not compatible with every platform.</para>
+        /// </summary>
+        protected GameWindow(int width, int height)
+            : this(new OpenTK.GameWindow(width, height, new GraphicsMode(GraphicsMode.Default.ColorFormat, GraphicsMode.Default.Depth, GraphicsMode.Default.Stencil, GraphicsMode.Default.Samples, GraphicsMode.Default.AccumulatorFormat, 3)))
+        {
+        }
+
+        private CursorState cursorState = CursorState.Default;
+
+        /// <summary>
+        /// Controls the state of the OS cursor.
+        /// </summary>
+        public CursorState CursorState
+        {
+            get => cursorState;
+            set
+            {
+                cursorState = value;
+
+                Implementation.Cursor = (cursorState & CursorState.Hidden) > 0 ? MouseCursor.Empty : MouseCursor.Default;
+
+                try
+                {
+                    Implementation.CursorGrabbed = (cursorState & CursorState.Confined) > 0;
+                }
+                catch
+                {
+                    // may not be supported by platform.
+                }
+            }
+        }
+
+        /// <summary>
+        /// We do not support directly using <see cref="Cursor"/>.
+        /// It is controlled internally. Use <see cref="CursorState"/> instead.
+        /// </summary>
+        public MouseCursor Cursor
+        {
+            get => throw new InvalidOperationException($@"{nameof(Cursor)} is not supported. Use {nameof(CursorState)}.");
+            set => throw new InvalidOperationException($@"{nameof(Cursor)} is not supported. Use {nameof(CursorState)}.");
+        }
+
+        /// <summary>
+        /// We do not support directly using <see cref="CursorVisible"/>.
+        /// It is controlled internally. Use <see cref="CursorState"/> instead.
+        /// </summary>
+        public bool CursorVisible
+        {
+            get => throw new InvalidOperationException($@"{nameof(CursorVisible)} is not supported. Use {nameof(CursorState)}.");
+            set => throw new InvalidOperationException($@"{nameof(CursorVisible)} is not supported. Use {nameof(CursorState)}.");
+        }
+
+        /// <summary>
+        /// We do not support directly using <see cref="CursorGrabbed"/>.
+        /// It is controlled internally. Use <see cref="CursorState"/> instead.
+        /// </summary>
+        public bool CursorGrabbed
+        {
+            get => throw new InvalidOperationException($@"{nameof(CursorGrabbed)} is not supported. Use {nameof(CursorState)}.");
+            set => throw new InvalidOperationException($@"{nameof(CursorGrabbed)} is not supported. Use {nameof(CursorState)}.");
+        }
+
+        private string getVersionNumberSubstring(string version)
+        {
+            string result = version.Split(' ').FirstOrDefault(s => char.IsDigit(s, 0));
+            if (result != null) return result;
+            throw new ArgumentException(nameof(version));
+        }
+
+        public abstract void SetupWindow(FrameworkConfigManager config);
+
+        protected virtual void OnKeyDown(object sender, KeyboardKeyEventArgs e) => KeyDown?.Invoke(sender, e);
+
+        public virtual VSyncMode VSync { get; set; }
+
+        public virtual void CycleMode()
+        {
+        }
+
+        #region Autogenerated IGameWindow implementation
+
+        public void Run() => Implementation.Run();
+        public void Run(double updateRate) => Implementation.Run(updateRate);
+        public void MakeCurrent() => Implementation.MakeCurrent();
+        public void SwapBuffers() => Implementation.SwapBuffers();
+
+        Icon INativeWindow.Icon { get => Implementation.Icon; set => Implementation.Icon = value; }
+        public string Title { get => Implementation.Title; set => Implementation.Title = value; }
+        public bool Focused => Implementation.Focused;
+        public bool Visible { get => Implementation.Visible; set => Implementation.Visible = value; }
+        public bool Exists => Implementation.Exists;
+        public IWindowInfo WindowInfo => Implementation.WindowInfo;
+        public WindowState WindowState { get => Implementation.WindowState; set => Implementation.WindowState = value; }
+        public WindowBorder WindowBorder { get => Implementation.WindowBorder; set => Implementation.WindowBorder = value; }
+        public Rectangle Bounds { get => Implementation.Bounds; set => Implementation.Bounds = value; }
+        public Point Location { get => Implementation.Location; set => Implementation.Location = value; }
+        public Size Size { get => Implementation.Size; set => Implementation.Size = value; }
+        public int X { get => Implementation.X; set => Implementation.X = value; }
+        public int Y { get => Implementation.Y; set => Implementation.Y = value; }
+        public int Width { get => Implementation.Width; set => Implementation.Width = value; }
+        public int Height { get => Implementation.Height; set => Implementation.Height = value; }
+        public Rectangle ClientRectangle { get => Implementation.ClientRectangle; set => Implementation.ClientRectangle = value; }
+        public Size ClientSize { get => Implementation.ClientSize; set => Implementation.ClientSize = value; }
+
+        public void Close() => Implementation.Close();
+        public void ProcessEvents() => Implementation.ProcessEvents();
+        public Point PointToClient(Point point) => Implementation.PointToClient(point);
+        public Point PointToScreen(Point point) => Implementation.PointToScreen(point);
+        public void Dispose() => Implementation.Dispose();
+
+        public event EventHandler<EventArgs> Load { add => Implementation.Load += value; remove => Implementation.Load -= value; }
+        public event EventHandler<EventArgs> Unload { add => Implementation.Unload += value; remove => Implementation.Unload -= value; }
+        public event EventHandler<FrameEventArgs> UpdateFrame { add => Implementation.UpdateFrame += value; remove => Implementation.UpdateFrame -= value; }
+        public event EventHandler<FrameEventArgs> RenderFrame { add => Implementation.RenderFrame += value; remove => Implementation.RenderFrame -= value; }
+        public event EventHandler<EventArgs> Move { add => Implementation.Move += value; remove => Implementation.Move -= value; }
+        public event EventHandler<EventArgs> Resize { add => Implementation.Resize += value; remove => Implementation.Resize -= value; }
+        public event EventHandler<CancelEventArgs> Closing { add => Implementation.Closing += value; remove => Implementation.Closing -= value; }
+        public event EventHandler<EventArgs> Closed { add => Implementation.Closed += value; remove => Implementation.Closed -= value; }
+        public event EventHandler<EventArgs> Disposed { add => Implementation.Disposed += value; remove => Implementation.Disposed -= value; }
+        public event EventHandler<EventArgs> IconChanged { add => Implementation.IconChanged += value; remove => Implementation.IconChanged -= value; }
+        public event EventHandler<EventArgs> TitleChanged { add => Implementation.TitleChanged += value; remove => Implementation.TitleChanged -= value; }
+        public event EventHandler<EventArgs> VisibleChanged { add => Implementation.VisibleChanged += value; remove => Implementation.VisibleChanged -= value; }
+        public event EventHandler<EventArgs> FocusedChanged { add => Implementation.FocusedChanged += value; remove => Implementation.FocusedChanged -= value; }
+        public event EventHandler<EventArgs> WindowBorderChanged { add => Implementation.WindowBorderChanged += value; remove => Implementation.WindowBorderChanged -= value; }
+        public event EventHandler<EventArgs> WindowStateChanged { add => Implementation.WindowStateChanged += value; remove => Implementation.WindowStateChanged -= value; }
+        public event EventHandler<KeyPressEventArgs> KeyPress { add => Implementation.KeyPress += value; remove => Implementation.KeyPress -= value; }
+        public event EventHandler<KeyboardKeyEventArgs> KeyUp { add => Implementation.KeyUp += value; remove => Implementation.KeyUp -= value; }
+        public event EventHandler<EventArgs> MouseLeave { add => Implementation.MouseLeave += value; remove => Implementation.MouseLeave -= value; }
+        public event EventHandler<EventArgs> MouseEnter { add => Implementation.MouseEnter += value; remove => Implementation.MouseEnter -= value; }
+        public event EventHandler<MouseButtonEventArgs> MouseDown { add => Implementation.MouseDown += value; remove => Implementation.MouseDown -= value; }
+        public event EventHandler<MouseButtonEventArgs> MouseUp { add => Implementation.MouseUp += value; remove => Implementation.MouseUp -= value; }
+        public event EventHandler<MouseMoveEventArgs> MouseMove { add => Implementation.MouseMove += value; remove => Implementation.MouseMove -= value; }
+        public event EventHandler<MouseWheelEventArgs> MouseWheel { add => Implementation.MouseWheel += value; remove => Implementation.MouseWheel -= value; }
+        public event EventHandler<FileDropEventArgs> FileDrop { add => Implementation.FileDrop += value; remove => Implementation.FileDrop -= value; }
+
+        #endregion
+    }
+
+    /// <summary>
+    /// Describes our supported states of the OS cursor.
+    /// </summary>
+    [Flags]
+    public enum CursorState
+    {
+        /// <summary>
+        /// The OS cursor is always visible and can move anywhere.
+        /// </summary>
+        Default = 0,
+
+        /// <summary>
+        /// The OS cursor is hidden while hovering the <see cref="GameWindow"/>, but can still move anywhere.
+        /// </summary>
+        Hidden = 1,
+
+        /// <summary>
+        /// The OS cursor is confined to the <see cref="GameWindow"/> while the window is in focus.
+        /// </summary>
+        Confined = 2,
+
+        /// <summary>
+        /// The OS cursor is hidden while hovering the <see cref="GameWindow"/>.
+        /// It is confined to the <see cref="GameWindow"/> while the window is in focus and can move freely otherwise.
+        /// </summary>
+        HiddenAndConfined = Hidden | Confined,
+    }
+}