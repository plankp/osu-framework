--- conflicted
+++ resolved
@@ -1,63 +1,51 @@
-﻿// Copyright (c) 2007-2018 ppy Pty Ltd <contact@ppy.sh>.
-// Licensed under the MIT Licence - https://raw.githubusercontent.com/ppy/osu-framework/master/LICENCE
-
-using System;
-using System.Drawing;
-using System.IO;
-using System.Runtime.InteropServices;
-using OpenTK.Input;
-
-namespace osu.Framework.Platform.Windows
-{
-    internal class WindowsGameWindow : DesktopGameWindow
-    {
-<<<<<<< HEAD
-        public WindowsGameWindow()
-        {
-            Implementation.KeyDown += OnKeyDown;
-        }
-
-        protected void OnKeyDown(object sender, KeyboardKeyEventArgs e)
-        {
-            if (e.Key == Key.F4 && e.Alt)
-                Implementation.Exit();
-=======
-        private const int seticon_message = 0x0080;
-
-        private Icon smallIcon;
-        private Icon largeIcon;
-
-        protected override void OnKeyDown(object sender, KeyboardKeyEventArgs e)
-        {
-            if (e.Key == Key.F4 && e.Alt)
-            {
-                Implementation.Exit();
-                return;
-            }
-
-            base.OnKeyDown(sender, e);
-        }
-
-        public override void SetIconFromStream(Stream stream)
-        {
-            if (WindowInfo.Handle == IntPtr.Zero)
-                throw new InvalidOperationException("Window must be created before an icon can be set.");
-
-            var secondStream = new MemoryStream();
-            stream.CopyTo(secondStream);
-
-            stream.Position = 0;
-            secondStream.Position = 0;
-
-            smallIcon = new Icon(stream, 24, 24);
-            largeIcon = new Icon(secondStream, 256, 256);
-
-            SendMessage(WindowInfo.Handle, seticon_message, (IntPtr)0, smallIcon.Handle);
-            SendMessage(WindowInfo.Handle, seticon_message, (IntPtr)1, largeIcon.Handle);
->>>>>>> 6852878c
-        }
-
-        [DllImport("user32.dll", CharSet = CharSet.Auto)]
-        private static extern IntPtr SendMessage(IntPtr hWnd, int msg, IntPtr wParam, IntPtr lParam);
-    }
-}
+﻿// Copyright (c) 2007-2018 ppy Pty Ltd <contact@ppy.sh>.
+// Licensed under the MIT Licence - https://raw.githubusercontent.com/ppy/osu-framework/master/LICENCE
+
+using System;
+using System.Drawing;
+using System.IO;
+using System.Runtime.InteropServices;
+using OpenTK.Input;
+
+namespace osu.Framework.Platform.Windows
+{
+    internal class WindowsGameWindow : DesktopGameWindow
+    {
+        private const int seticon_message = 0x0080;
+
+        private Icon smallIcon;
+        private Icon largeIcon;
+
+        protected override void OnKeyDown(object sender, KeyboardKeyEventArgs e)
+        {
+            if (e.Key == Key.F4 && e.Alt)
+            {
+                Implementation.Exit();
+                return;
+            }
+
+            base.OnKeyDown(sender, e);
+        }
+
+        public override void SetIconFromStream(Stream stream)
+        {
+            if (WindowInfo.Handle == IntPtr.Zero)
+                throw new InvalidOperationException("Window must be created before an icon can be set.");
+
+            var secondStream = new MemoryStream();
+            stream.CopyTo(secondStream);
+
+            stream.Position = 0;
+            secondStream.Position = 0;
+
+            smallIcon = new Icon(stream, 24, 24);
+            largeIcon = new Icon(secondStream, 256, 256);
+
+            SendMessage(WindowInfo.Handle, seticon_message, (IntPtr)0, smallIcon.Handle);
+            SendMessage(WindowInfo.Handle, seticon_message, (IntPtr)1, largeIcon.Handle);
+        }
+
+        [DllImport("user32.dll", CharSet = CharSet.Auto)]
+        private static extern IntPtr SendMessage(IntPtr hWnd, int msg, IntPtr wParam, IntPtr lParam);
+    }
+}