﻿// Copyright (c) 2007-2017 ppy Pty Ltd <contact@ppy.sh>.
// Licensed under the MIT Licence - https://raw.githubusercontent.com/ppy/osu-framework/master/LICENCE

using osu.Framework.Graphics;
using osu.Framework.Graphics.Containers;
using osu.Framework.MathUtils;
using osu.Framework.Threading;
using OpenTK;
using OpenTK.Graphics;
using osu.Framework.Graphics.Primitives;
using osu.Framework.Graphics.Sprites;
using osu.Framework.Testing;

namespace osu.Framework.VisualTests.Tests
{
    internal class TestCaseScrollableFlow : TestCase
    {
        private ScheduledDelegate boxCreator;

        public override string Description => @"A flow container in a scroll container";

        private ScrollContainer scroll;
        private FillFlowContainer flow;
        private Direction scrollDir;

        private void createArea(Direction dir)
        {
            Axes scrollAxis = dir == Direction.Horizontal ? Axes.X : Axes.Y;

            Children = new[]
            {
                scroll = new ScrollContainer(dir)
                {
                    RelativeSizeAxes = Axes.Both,
<<<<<<< HEAD
                    Children = new []
=======
                    Padding = new MarginPadding { Left = 150 },
                    Children = new[]
>>>>>>> 415884e7
                    {
                        flow = new FillFlowContainer
                        {
                            LayoutDuration = 100,
                            LayoutEasing = EasingTypes.Out,
                            Spacing = new Vector2(1, 1),
                            RelativeSizeAxes = Axes.Both & ~scrollAxis,
                            AutoSizeAxes = scrollAxis,
                            Padding = new MarginPadding(5)
                        }
                    },
                },
            };
        }

        private void createAreaBoth()
        {
            Children = new[]
            {
                new ScrollContainer(Direction.Horizontal)
                {
                    RelativeSizeAxes = Axes.Both,
                    Padding = new MarginPadding { Left = 150 },
                    Children = new[]
                    {
                        scroll = new ScrollContainer
                        {
                            RelativeSizeAxes = Axes.Y,
                            AutoSizeAxes = Axes.X,
                            Children = new[]
                            {
                                flow = new FillFlowContainer
                                {
                                    LayoutDuration = 100,
                                    LayoutEasing = EasingTypes.Out,
                                    Spacing = new Vector2(1, 1),
                                    Size = new Vector2(1000, 0),
                                    AutoSizeAxes = Axes.Y,
                                    Padding = new MarginPadding(5)
                                }
                            }
                        }
                    },
                },
            };

            scroll.ScrollContent.AutoSizeAxes = Axes.None;
            scroll.ScrollContent.RelativeSizeAxes = Axes.None;
            scroll.ScrollContent.AutoSizeAxes = Axes.Both;
        }

        public override void Reset()
        {
            base.Reset();

            createArea(scrollDir = Direction.Vertical);

            AddStep("Vertical", delegate { createArea(scrollDir = Direction.Vertical); });
            AddStep("Horizontal", delegate { createArea(scrollDir = Direction.Horizontal); });
            AddStep("Both", createAreaBoth);

            AddStep("Dragger Anchor 1", delegate { scroll.ScrollDraggerAnchor = scrollDir == Direction.Vertical ? Anchor.TopRight : Anchor.BottomLeft; });
            AddStep("Dragger Anchor 2", delegate { scroll.ScrollDraggerAnchor = Anchor.TopLeft; });

            AddStep("Dragger Visible", delegate { scroll.ScrollDraggerVisible = !scroll.ScrollDraggerVisible; });
            AddStep("Dragger Overlap", delegate { scroll.ScrollDraggerOverlapsContent = !scroll.ScrollDraggerOverlapsContent; });

            boxCreator?.Cancel();
            boxCreator = Scheduler.AddDelayed(delegate
            {
                if (Parent == null) return;

                Box box;
                Container container = new Container
                {
                    Size = new Vector2(80, 80),
                    Children = new[]
                    {
                        box = new Box
                        {
                            RelativeSizeAxes = Axes.Both,
                            Anchor = Anchor.Centre,
                            Origin = Anchor.Centre,
                            Colour = new Color4(RNG.NextSingle(), RNG.NextSingle(), RNG.NextSingle(), 1)
                        }
                    }
                };

                flow.Add(container);

                container.FadeInFromZero(1000);
                container.Delay(RNG.Next(0, 20000), true);
                container.FadeOutFromOne(4000);
                box.RotateTo((RNG.NextSingle() - 0.5f) * 90, 4000);
                box.ScaleTo(0.5f, 4000);
                container.Expire();
            }, 100, true);
        }
    }
}
<|MERGE_RESOLUTION|>--- conflicted
+++ resolved
@@ -1,140 +1,135 @@
-﻿// Copyright (c) 2007-2017 ppy Pty Ltd <contact@ppy.sh>.
-// Licensed under the MIT Licence - https://raw.githubusercontent.com/ppy/osu-framework/master/LICENCE
-
-using osu.Framework.Graphics;
-using osu.Framework.Graphics.Containers;
-using osu.Framework.MathUtils;
-using osu.Framework.Threading;
-using OpenTK;
-using OpenTK.Graphics;
-using osu.Framework.Graphics.Primitives;
-using osu.Framework.Graphics.Sprites;
-using osu.Framework.Testing;
-
-namespace osu.Framework.VisualTests.Tests
-{
-    internal class TestCaseScrollableFlow : TestCase
-    {
-        private ScheduledDelegate boxCreator;
-
-        public override string Description => @"A flow container in a scroll container";
-
-        private ScrollContainer scroll;
-        private FillFlowContainer flow;
-        private Direction scrollDir;
-
-        private void createArea(Direction dir)
-        {
-            Axes scrollAxis = dir == Direction.Horizontal ? Axes.X : Axes.Y;
-
-            Children = new[]
-            {
-                scroll = new ScrollContainer(dir)
-                {
-                    RelativeSizeAxes = Axes.Both,
-<<<<<<< HEAD
-                    Children = new []
-=======
-                    Padding = new MarginPadding { Left = 150 },
-                    Children = new[]
->>>>>>> 415884e7
-                    {
-                        flow = new FillFlowContainer
-                        {
-                            LayoutDuration = 100,
-                            LayoutEasing = EasingTypes.Out,
-                            Spacing = new Vector2(1, 1),
-                            RelativeSizeAxes = Axes.Both & ~scrollAxis,
-                            AutoSizeAxes = scrollAxis,
-                            Padding = new MarginPadding(5)
-                        }
-                    },
-                },
-            };
-        }
-
-        private void createAreaBoth()
-        {
-            Children = new[]
-            {
-                new ScrollContainer(Direction.Horizontal)
-                {
-                    RelativeSizeAxes = Axes.Both,
-                    Padding = new MarginPadding { Left = 150 },
-                    Children = new[]
-                    {
-                        scroll = new ScrollContainer
-                        {
-                            RelativeSizeAxes = Axes.Y,
-                            AutoSizeAxes = Axes.X,
-                            Children = new[]
-                            {
-                                flow = new FillFlowContainer
-                                {
-                                    LayoutDuration = 100,
-                                    LayoutEasing = EasingTypes.Out,
-                                    Spacing = new Vector2(1, 1),
-                                    Size = new Vector2(1000, 0),
-                                    AutoSizeAxes = Axes.Y,
-                                    Padding = new MarginPadding(5)
-                                }
-                            }
-                        }
-                    },
-                },
-            };
-
-            scroll.ScrollContent.AutoSizeAxes = Axes.None;
-            scroll.ScrollContent.RelativeSizeAxes = Axes.None;
-            scroll.ScrollContent.AutoSizeAxes = Axes.Both;
-        }
-
-        public override void Reset()
-        {
-            base.Reset();
-
-            createArea(scrollDir = Direction.Vertical);
-
-            AddStep("Vertical", delegate { createArea(scrollDir = Direction.Vertical); });
-            AddStep("Horizontal", delegate { createArea(scrollDir = Direction.Horizontal); });
-            AddStep("Both", createAreaBoth);
-
-            AddStep("Dragger Anchor 1", delegate { scroll.ScrollDraggerAnchor = scrollDir == Direction.Vertical ? Anchor.TopRight : Anchor.BottomLeft; });
-            AddStep("Dragger Anchor 2", delegate { scroll.ScrollDraggerAnchor = Anchor.TopLeft; });
-
-            AddStep("Dragger Visible", delegate { scroll.ScrollDraggerVisible = !scroll.ScrollDraggerVisible; });
-            AddStep("Dragger Overlap", delegate { scroll.ScrollDraggerOverlapsContent = !scroll.ScrollDraggerOverlapsContent; });
-
-            boxCreator?.Cancel();
-            boxCreator = Scheduler.AddDelayed(delegate
-            {
-                if (Parent == null) return;
-
-                Box box;
-                Container container = new Container
-                {
-                    Size = new Vector2(80, 80),
-                    Children = new[]
-                    {
-                        box = new Box
-                        {
-                            RelativeSizeAxes = Axes.Both,
-                            Anchor = Anchor.Centre,
-                            Origin = Anchor.Centre,
-                            Colour = new Color4(RNG.NextSingle(), RNG.NextSingle(), RNG.NextSingle(), 1)
-                        }
-                    }
-                };
-
-                flow.Add(container);
-
-                container.FadeInFromZero(1000);
-                container.Delay(RNG.Next(0, 20000), true);
-                container.FadeOutFromOne(4000);
-                box.RotateTo((RNG.NextSingle() - 0.5f) * 90, 4000);
-                box.ScaleTo(0.5f, 4000);
-                container.Expire();
-            }, 100, true);
-        }
-    }
-}
+﻿// Copyright (c) 2007-2017 ppy Pty Ltd <contact@ppy.sh>.
+// Licensed under the MIT Licence - https://raw.githubusercontent.com/ppy/osu-framework/master/LICENCE
+
+using osu.Framework.Graphics;
+using osu.Framework.Graphics.Containers;
+using osu.Framework.MathUtils;
+using osu.Framework.Threading;
+using OpenTK;
+using OpenTK.Graphics;
+using osu.Framework.Graphics.Primitives;
+using osu.Framework.Graphics.Sprites;
+using osu.Framework.Testing;
+
+namespace osu.Framework.VisualTests.Tests
+{
+    internal class TestCaseScrollableFlow : TestCase
+    {
+        private ScheduledDelegate boxCreator;
+
+        public override string Description => @"A flow container in a scroll container";
+
+        private ScrollContainer scroll;
+        private FillFlowContainer flow;
+        private Direction scrollDir;
+
+        private void createArea(Direction dir)
+        {
+            Axes scrollAxis = dir == Direction.Horizontal ? Axes.X : Axes.Y;
+
+            Children = new[]
+            {
+                scroll = new ScrollContainer(dir)
+                {
+                    RelativeSizeAxes = Axes.Both,
+                    Children = new[]
+                    {
+                        flow = new FillFlowContainer
+                        {
+                            LayoutDuration = 100,
+                            LayoutEasing = EasingTypes.Out,
+                            Spacing = new Vector2(1, 1),
+                            RelativeSizeAxes = Axes.Both & ~scrollAxis,
+                            AutoSizeAxes = scrollAxis,
+                            Padding = new MarginPadding(5)
+                        }
+                    },
+                },
+            };
+        }
+
+        private void createAreaBoth()
+        {
+            Children = new[]
+            {
+                new ScrollContainer(Direction.Horizontal)
+                {
+                    RelativeSizeAxes = Axes.Both,
+                    Padding = new MarginPadding { Left = 150 },
+                    Children = new[]
+                    {
+                        scroll = new ScrollContainer
+                        {
+                            RelativeSizeAxes = Axes.Y,
+                            AutoSizeAxes = Axes.X,
+                            Children = new[]
+                            {
+                                flow = new FillFlowContainer
+                                {
+                                    LayoutDuration = 100,
+                                    LayoutEasing = EasingTypes.Out,
+                                    Spacing = new Vector2(1, 1),
+                                    Size = new Vector2(1000, 0),
+                                    AutoSizeAxes = Axes.Y,
+                                    Padding = new MarginPadding(5)
+                                }
+                            }
+                        }
+                    },
+                },
+            };
+
+            scroll.ScrollContent.AutoSizeAxes = Axes.None;
+            scroll.ScrollContent.RelativeSizeAxes = Axes.None;
+            scroll.ScrollContent.AutoSizeAxes = Axes.Both;
+        }
+
+        public override void Reset()
+        {
+            base.Reset();
+
+            createArea(scrollDir = Direction.Vertical);
+
+            AddStep("Vertical", delegate { createArea(scrollDir = Direction.Vertical); });
+            AddStep("Horizontal", delegate { createArea(scrollDir = Direction.Horizontal); });
+            AddStep("Both", createAreaBoth);
+
+            AddStep("Dragger Anchor 1", delegate { scroll.ScrollDraggerAnchor = scrollDir == Direction.Vertical ? Anchor.TopRight : Anchor.BottomLeft; });
+            AddStep("Dragger Anchor 2", delegate { scroll.ScrollDraggerAnchor = Anchor.TopLeft; });
+
+            AddStep("Dragger Visible", delegate { scroll.ScrollDraggerVisible = !scroll.ScrollDraggerVisible; });
+            AddStep("Dragger Overlap", delegate { scroll.ScrollDraggerOverlapsContent = !scroll.ScrollDraggerOverlapsContent; });
+
+            boxCreator?.Cancel();
+            boxCreator = Scheduler.AddDelayed(delegate
+            {
+                if (Parent == null) return;
+
+                Box box;
+                Container container = new Container
+                {
+                    Size = new Vector2(80, 80),
+                    Children = new[]
+                    {
+                        box = new Box
+                        {
+                            RelativeSizeAxes = Axes.Both,
+                            Anchor = Anchor.Centre,
+                            Origin = Anchor.Centre,
+                            Colour = new Color4(RNG.NextSingle(), RNG.NextSingle(), RNG.NextSingle(), 1)
+                        }
+                    }
+                };
+
+                flow.Add(container);
+
+                container.FadeInFromZero(1000);
+                container.Delay(RNG.Next(0, 20000), true);
+                container.FadeOutFromOne(4000);
+                box.RotateTo((RNG.NextSingle() - 0.5f) * 90, 4000);
+                box.ScaleTo(0.5f, 4000);
+                container.Expire();
+            }, 100, true);
+        }
+    }
+}